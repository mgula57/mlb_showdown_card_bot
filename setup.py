import pathlib
from setuptools import setup, find_packages

# THE DIRECTORY CONTAINING THIS FILE
HERE = pathlib.Path(__file__).parent

# LOAD README AS OBJECT
README = (HERE / "README.md").read_text()

# SETUP
setup(
    name="mlb-showdown-bot",
<<<<<<< HEAD
    version="3.9.1",
=======
    version="3.9.11",
>>>>>>> ebf27b1d
    description="Create custom MLB Showdown cards",
    long_description=README,
    long_description_content_type="text/markdown",
    url="https://github.com/mgula57/mlb_showdown_card_bot",
    author="Matthew Gula",
    author_email="mlbshowdownbot@gmail.com",
    license="Unlicense",
    classifiers=[
        "License :: OSI Approved :: The Unlicense (Unlicense)",
        "Programming Language :: Python :: 3.7",
        "Programming Language :: Python :: 3.8",
    ],
    python_requires='>=3.7',
    packages=['mlb_showdown_bot'],
    include_package_data=True,
    install_requires=[
        'aenum>=3.1.15',
        'apiclient>=1.0.4',
        'beautifulsoup4>=4.9.3',
        'bs4>=0.0.1',
        'firebase-admin>=6.0.1',
        'google>=3.0.0',
        'google-api-python-client>=2.7.0',
        'lxml>=4.6.1',
        'numpy>=1.19.4',
        'oauth2client>=4.1.3',
        'pandas>=1.1.4',
        'Pillow>=7.2.0',
        'pydantic>=2.4.2',
        'requests>=2.25.0',
        'simplejson>=3.17.6',
        'Unidecode==1.2.0',
        'urllib3>=1.26.2',
        'webcolors>=1.13',
        'xlrd>=1.2.0',
    ],
    entry_points={
        "console_scripts": [
            "showdownbot=mlb_showdown_bot.__main__:main",
        ]
    },
)<|MERGE_RESOLUTION|>--- conflicted
+++ resolved
@@ -10,11 +10,7 @@
 # SETUP
 setup(
     name="mlb-showdown-bot",
-<<<<<<< HEAD
-    version="3.9.1",
-=======
-    version="3.9.11",
->>>>>>> ebf27b1d
+    version="3.9.2",
     description="Create custom MLB Showdown cards",
     long_description=README,
     long_description_content_type="text/markdown",
