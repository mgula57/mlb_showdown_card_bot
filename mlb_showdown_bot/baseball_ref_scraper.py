
import pandas as pd
import cloudscraper
import re
import os
from pathlib import Path
import json
import string
import math
import statistics
from statistics import mode
import operator
from bs4 import BeautifulSoup
from pprint import pprint
from datetime import datetime
from difflib import SequenceMatcher
import unidecode
from thefuzz import fuzz
try:
    # ASSUME THIS IS A SUBMODULE IN A PACKAGE
    from .classes.team import Team
    from .classes.accolade import Accolade
    from .classes.stats_period import StatsPeriod, StatsPeriodType
except ImportError:
    # USE LOCAL IMPORT
    from classes.team import Team
    from classes.accolade import Accolade
    from classes.stats_period import StatsPeriod, StatsPeriodType

class BaseballReferenceScraper:

# ------------------------------------------------------------------------
# INIT
# ------------------------------------------------------------------------

    def __init__(self, name:str, year:str, stats_period:StatsPeriod = StatsPeriod(), ignore_cache:bool=False, disable_cleaning_cache:bool=False, cache_folder_path:str=None, disable_stats_period_range_updates:bool=False) -> None:

        self.year_input = year.upper()
        is_full_career = year.upper() == 'CAREER'
        if is_full_career:
            year = 'CAREER'
        elif '(' in year:
            year = int(year[:4])
        elif '-' in year:
            # RANGE OF YEARS
            years = year.split('-')
            year_start = int(years[0].strip())
            year_end = int(years[1].strip())
            year = list(range(year_start,year_end+1))
        elif '+' in year:
            years = year.split('+')
            year = [int(x.strip()) for x in years]

        self.name = name
        self.error = None
        self.warnings: list[str] = []
        self.source = None
        self.cache_folder_path = cache_folder_path or os.path.join(Path(os.path.dirname(__file__)),'cache_data')
        self.ignore_cache = ignore_cache
        self.disable_cleaning_cache = disable_cleaning_cache
        self.disable_stats_period_range_updates = disable_stats_period_range_updates
        self.load_time = None
        self.stats_period = stats_period
        
        # PARSE MULTI YEARS
        if isinstance(year, list):
            is_multi_value_list = len(year) > 1
            self.is_multi_year = is_multi_value_list
            self.years = year
        else:
            self.is_multi_year = False
            self.years = [year]
        self.is_full_career = self.years == ['CAREER']

        # CHECK FOR TEAM OVERRIDE
        self.team_override = None
        for team_id in [team.value for team in Team]:
            team_match = f'({team_id})' in self.name.upper()
            if team_match and not self.is_multi_year and not is_full_career and stats_period.split is None:
                self.team_override = team_id

        # CHECK FOR TYPE OVERRIDE
        self.pitcher_override = '(PITCHER)' if ( '(PITCHER)' in self.name.upper() or '(PITCHING)' in self.name.upper() ) else None
        self.hitter_override = '(HITTER)' if ( '(HITTER)' in self.name.upper() or '(HITTING)' in self.name.upper() ) and self.pitcher_override is None else None
        self.player_type_override = None if (self.pitcher_override is None and self.hitter_override is None) else f"{self.hitter_override if self.hitter_override else ''}{self.pitcher_override if self.pitcher_override else ''}"

        # CHECK FOR BASEBALL REFERENCE ID
        self.is_name_a_bref_id = any(char.isdigit() for char in name)
        if self.is_name_a_bref_id:
            self.baseball_ref_id = name.split(' ')[0].lower()
        else:
            # CHECK DEFAULT CSV
            default_bref_id = self.__check_for_default_bref_id(name=name, years=self.years)
            if default_bref_id:
                self.baseball_ref_id = default_bref_id
            else:
                # SEARCH GOOGLE
                self.baseball_ref_id = self.search_google_for_b_ref_id(name, year)

        self.first_initial = self.baseball_ref_id[:1]

        # STORE BASEBALL REFERENCE ID USED FOR TRENDS DATA QUERY
        if "ohtansh01" in self.baseball_ref_id:
            self.baseball_ref_id_used_for_trends = f"ohtansh01 {'(Pitcher)' if self.pitcher_override else '(Hitter)'}"
        else:
            self.baseball_ref_id_used_for_trends = self.baseball_ref_id

# ------------------------------------------------------------------------
# SCRAPE WEBSITES

    def __check_for_default_bref_id(self, name:str, years: list[str]) -> str:
        """Check for player name string in default csv with names and bref ids

        Purpose is to see if bot can avoid needing to scrape Google.

        Args:
          name: Full name of Player
          years: List of years for Player stats

        Returns:
          BrefId (If found), otherwise None
        """ 
        
        # LOAD CSV
        player_id_filepath = os.path.join(Path(os.path.dirname(__file__)),'player_ids.csv')
        player_ids_pd = pd.read_csv(player_id_filepath)
        max_year = player_ids_pd['year_end'].max()

        # CLEAN NAME AND YEAR RANGE FOR CARD
        name_cleaned = unidecode.unidecode(name.replace("'", "").replace(".", "").lower().strip())
        try:
            year_ints = [int(y) for y in years]
            year_start = min( min(year_ints), max_year)
            year_end = min( max(year_ints), max_year)
        except:
            year_start = None
            year_end = None

        # FILTER PLAYERS FOR YEAR(S)
        if year_start and year_end:
            player_ids_pd = player_ids_pd.loc[(player_ids_pd['year_start'] <= year_end) & (player_ids_pd['year_end'] >= year_start)]
        
        # DEFINE SIMILARITY SCORE
        player_ids_pd['name'] = player_ids_pd['name'].apply(lambda x: unidecode.unidecode(x))
        player_ids_pd['similarity_score'] = player_ids_pd['name'].apply(lambda x: fuzz.ratio(name_cleaned, x))

        # FILTER BY SIMILARITY SCORE
        player_ids_pd_filtered = player_ids_pd.loc[player_ids_pd['similarity_score'] > 86].sort_values(by=['similarity_score', 'bwar', 'pa', 'ip'], ascending=[False, False, False, False])
        results_count = len(player_ids_pd_filtered)

        if results_count == 0:
            return None
        else:
            # RETURN FIRST RESULT OF player_ids_pd_filtered
            bref_id = player_ids_pd_filtered.head(1)['brefid'].values[0]
            return bref_id if len(bref_id) > 0 else None

    def search_google_for_b_ref_id(self, name:str, year:str) -> str:
        """Convert name to a baseball reference Player ID.

        Goes by rank on google search for search: 'baseball reference "name" "year"'.
        This is needed to find the player_id used to scrape baseball reference.

        Args:
          name: Full name of Player
          year: Year for Player stats

        Raises:
          AttributeError: Cannot find Baseball Ref Page for name/year combo.

        Returns:
          Baseball Reference Id String (ex: 'Mike Piazza' -> 'piazzmi01').
        """

        name_for_url = name.replace(' ','+')

        # SET RESULT LIMIT TO INCREASE SPEED AND MINIMIZE ERRORS
        result_limit = 4
        url_search_name_and_year = 'https://www.google.com/search?q=baseball+reference+{}+{}+stats&num={}'.format(name_for_url, year, result_limit)
        soup_search_name_and_year = self.__soup_for_url(url_search_name_and_year)

        last_initial = self.__name_last_initial(name)
        search_results = soup_search_name_and_year.find_all("a", href=re.compile("https://www.baseball-reference.com/players/{}/".format(last_initial)))
        
        # GOOGLE WILL BLOCK REQUESTS IF IT DETECTS THE BOT.
        if len(soup_search_name_and_year.find_all(text="Why did this happen?")) > 0:
            self.error = 'Google has an overload of requests coming from your IP Address. Wait a few minutes and try again.'
            raise RuntimeError(self.error)

        # NO BASEBALL REFERENCE RESULTS FOR THAT NAME AND YEAR
        if search_results == []:
            self.error = f'Cannot Find BRef Page for {name} in {year}'
            raise AttributeError(self.error)
        
        top_result_url = search_results[0]["href"]
        player_b_ref_id = top_result_url.split('.shtml')[0].split('/')[-1]
        return player_b_ref_id

    def __soup_for_url(self, url:str, is_baseball_ref_page=False) -> BeautifulSoup:
        """Converts html to BeautifulSoup object.

        Args:
          url: URL for the request.
          is_baseball_ref_page: Bool to denote if the URL is a link to baseball-reference.com.

        Returns:
          BeautifulSoup object with website data.
        """

        html = self.html_for_url(url)

        if is_baseball_ref_page:
            # A LOT OF BREF STATS ARE LOADED THROUGH JAVASCRIPT, BUT CAN BE FOUND IN COMMENTED HTML
            html = html.replace("<!--","")

        soup = BeautifulSoup(html, "lxml")

        return soup

    def html_for_url(self, url:str) -> str:
        """Make request for URL to get HTML

        Args:
          url: URL for the request.

        Raises:
          TimeoutError: 502 - BAD GATEWAY
          TimeoutError: 429 - TOO MANY REQUESTS TO BASEBALL REFERENCE

        Returns:
          HTML string for URL request.
        """

        scraper = cloudscraper.create_scraper()
        html = scraper.get(url)

        if html.status_code == 502:
          self.error = "502 - BAD GATEWAY"
          raise TimeoutError(self.error)
        if html.status_code == 429:
          website = url.split('//')[1].split('/')[0]
          self.error = f"429 - TOO MANY REQUESTS TO {website}. PLEASE TRY AGAIN IN A FEW MINUTES."
          raise TimeoutError(self.error)

        return html.text

# ------------------------------------------------------------------------
# PARSING HTML
# ------------------------------------------------------------------------

    def player_statline(self) -> dict:
        """Scrape baseball-reference.com to get all relevant stats

        Args:
          None

        Returns:
          Dict with all categories and stats.
        """

        start_time = datetime.now()

        # CHECK IN LOCAL CACHE
        cached_data = self.load_cached_data(self.cache_filename)
        if cached_data:
            self.source = 'Local Cache'
            end_time = datetime.now()
            self.load_time = round((end_time - start_time).total_seconds(),2)
            return cached_data
        
        # STANDARD STATS PAGE HAS MOST RELEVANT STATS NEEDED
        url_for_homepage_stats = f'https://www.baseball-reference.com/players/{self.first_initial}/{self.baseball_ref_id}.shtml'
        soup_for_homepage_stats = self.__soup_for_url(url_for_homepage_stats, is_baseball_ref_page=True)

        # DEFINE YEARS TO LOOP THROUGH
        years_for_loop = self.years
        is_full_career = self.is_full_career
        is_multi_year = self.is_multi_year
        years_played = self.__years_played_list(homepage_soup=soup_for_homepage_stats)
        years_played_as_ints = [int(y) for y in years_played]

        # ACCOUNT FOR PRE-1914 CAREER CARDS THAT DONT HAVE FULL STATS AVAILABLE
        # TREAT AS IF THE USER INPUTTED THE EXACT YEAR RANGE INSTEAD OF CAREER.
        if is_full_career and min(years_played_as_ints) < 1914:
            years_for_loop = years_played_as_ints
            is_multi_year = True
            is_full_career = False

        # PARSE OVERALL TYPE(S) ACROSS YEAR(S)
        positions_and_games = self.positions_and_games_played(soup_for_homepage_stats=soup_for_homepage_stats, years=years_for_loop)
        overall_type = self.type(positions_dict=positions_and_games, year=self.year_input)

        # ALSO QUERY ADVANCED STATS
        page_suffix = '-bat' if overall_type == 'Hitter' else '-pitch'
        url_advanced_stats = 'https://www.baseball-reference.com/players/{}/{}{}.shtml'.format(self.first_initial, self.baseball_ref_id, page_suffix)
        soup_for_advanced_stats = self.__soup_for_url(url_advanced_stats, is_baseball_ref_page=True)

        # ITERATE THROUGH YEARS
        master_stats_dict = {}
        is_data_from_statcast = False
        has_ran_oaa = False
        for year in years_for_loop:
            # DEFENSE
            stats_dict = {'bref_id': self.baseball_ref_id, 'bref_url': url_for_homepage_stats}
            positional_fielding = self.positions_and_defense(soup_for_homepage_stats=soup_for_homepage_stats,year=year)
            stats_dict.update(positional_fielding)

            # HAND / TYPE
            type = self.type(positions_dict=stats_dict['positions'],year=year)

            # COVER THE CASES:
            #   - NOT HAVING DATA FOR A PARTICULAR YEAR (EX: JOHN SMOLTZ 2000)
            #   - TYPE NOT MATCHING OVERALL TYPE (ACROSS MULTIPLE YEARS IF APPLICABLE)
            has_no_type = type is None
            mismatching_type = type != overall_type
            if has_no_type or mismatching_type:
                continue

            # NATIONALITY
            nationality = self.nationality(soup_for_homepage_stats=soup_for_homepage_stats)

            # ROOKIE STATUS YEAR
            rookie_status_year = self.rookie_status_year(soup_for_homepage_stats=soup_for_homepage_stats)

            # IF HALL OF FAME?
            is_hof = self.is_hof(soup_for_homepage_stats=soup_for_homepage_stats)

            # WAR
            stats_dict.update({'bWAR': self.__bWar(soup_for_homepage_stats, year, type)})

            name = self.player_name(soup_for_homepage_stats)
            stats_dict['type'] = type
            stats_dict['hand'] = self.hand(soup_for_homepage_stats, type)
            stats_dict['hand_throw'] = self.hand(soup_for_homepage_stats, type='Pitcher') # ALWAYS PASS PITCHER TO STORE THROWING HAND
            stats_dict['name'] = name
            stats_dict['years_played'] = years_played
            stats_dict['nationality'] = nationality
            stats_dict['rookie_status_year'] = rookie_status_year
            stats_dict['is_hof'] = is_hof
            stats_dict['is_rookie'] = False if is_full_career or is_multi_year or rookie_status_year is None else ( int(year) <= rookie_status_year )
            
            # ADVANCED STATS
            # STORES HITTING AND HITTING AGAINST STATS THAT ARE NEEDED FOR CARD CREATION
            advanced_stats = self.parse_advanced_stats(soup_for_advanced_stats=soup_for_advanced_stats, type=type, year=year)
            stats_dict.update(advanced_stats)

            # ICON THRESHOLDS
            icon_threshold_bools = self.__add_icon_threshold_bools(type=type, year=year, stats_dict=stats_dict, homepage_soup=soup_for_homepage_stats)
            stats_dict.update(icon_threshold_bools)
            
            # FILL BLANKS IF NEEDED
            keys_to_fill = ['SH','GIDP','IBB','HBP','SF','SB','CS',]
            for key in keys_to_fill:
                if key in stats_dict.keys():
                    raw_value = stats_dict[key]
                    if len(str(raw_value)) == 0:
                        stats_dict[key] = 0

            if self.__is_pitcher_from_1901_to_1918(year=year,type=type):
                team_id = self.__team_w_most_games_played(type, soup_for_homepage_stats, years_filter_list=[int(year)])
                if team_id == 'TOT':
                    team_id = self.__parse_team_after_trade(soup_for_homepage_stats=soup_for_homepage_stats,year=year,type=type)
                stats_dict['team_ID'] = team_id

            # FULL CAREER
            is_hitter = type == 'Hitter'
            if is_full_career:
                stats_dict['team_ID'] = self.__team_w_most_games_played(type, soup_for_homepage_stats)
                sprint_speed_list = []
                if is_hitter:
                    for year in years_played:
                        sprint_speed = self.statcast_sprint_speed(name=name, year=year)
                        if sprint_speed:
                            sprint_speed_list.append(sprint_speed)
                if len(sprint_speed_list) > 0:
                    stats_dict['sprint_speed'] = sum(sprint_speed_list) / len(sprint_speed_list)
                else:
                    stats_dict['sprint_speed'] = None
            elif is_hitter:
                stats_dict['sprint_speed'] = self.statcast_sprint_speed(name=name, year=year)
            is_data_from_statcast = stats_dict.get('sprint_speed', None) is not None

            # OUTS ABOVE AVERAGE (2016+)
            if not has_ran_oaa and is_hitter: # ONLY NEEDS TO RUN ONCE FOR MULTI-YEAR
                years_list = years_played if self.is_full_career else self.years
                years_as_ints = [int(y) for y in years_list]
                oaa_dict = self.statcast_outs_above_average_dict(name=name, years=years_as_ints)
                stats_dict['outs_above_avg'] = oaa_dict
                is_data_from_statcast = len(stats_dict['outs_above_avg']) > 0 if stats_dict['outs_above_avg'] else False
                current_positions = stats_dict.get('positions', {})
                for position, oaa in oaa_dict.items():
                    dict_for_position = current_positions.get(position, None)
                    if dict_for_position:
                        dict_for_position['oaa'] = round(oaa, 5)
                        current_positions[position] = dict_for_position
                stats_dict['positions'] = current_positions
                has_ran_oaa = True
            
            # DERIVE 1B 
            triples = int(stats_dict.get('3B', 0))
            doubles = int(stats_dict.get('2B', 0))
            stats_dict['1B'] = int(stats_dict.get('H', 0)) - int(stats_dict.get('HR', 0)) - triples - doubles
            master_stats_dict[year] = stats_dict
        
        if is_multi_year:
            # COMBINE INDIVIDUAL YEAR DATA
            stats_dict.update(self.__combine_multi_year_dict(yearly_stats_dict=master_stats_dict, years=years_for_loop))
            stats_dict['team_ID'] = self.__team_w_most_games_played(type, soup_for_homepage_stats, years_filter_list=years_for_loop)
        
        # PARSE ACCOLADES IN TOTAL
        stats_dict['accolades'] = self.__accolades_dict(soup_for_homepage_stats=soup_for_homepage_stats, years_included=years_for_loop)

        # STATS WINDOW DATA
        if self.stats_period.type.uses_game_logs:
            # STORE REG SEASON GAMES FOR HITTERS. NEEDED FOR SPEED/DEFENSE CALCS
            if self.stats_period.type.is_regular_season_games_stat_needed and stats_dict.get('type', 'n/a') == 'Hitter':
                stats_dict['G_RS'] = stats_dict.get('G', 0)
            game_log_data = self.game_log_data(type=type, years=years_for_loop)
            if game_log_data:
                stats_dict.update(game_log_data)

        # FIX EMPTY STRING DATA
        empty_str_fields_for_test = ['batting_avg', 'onbase_perc', 'slugging_perc', 'onbase_plus_slugging']
        for field in empty_str_fields_for_test:
            if str(stats_dict.get(field, 0.00)) == '':
                stats_dict[field] = 0.00

        # SAVE DATA        
        self.source = f"Baseball Reference{'/Baseball Savant' if is_data_from_statcast else ''}"
        self.__cache_data_locally(data=stats_dict, filename=self.cache_filename)
        
        # CALC LOAD TIME
        end_time = datetime.now()
        self.load_time = round((end_time - start_time).total_seconds(),2)
        
        return stats_dict
    
    def __positions_table_records(self, soup_for_homepage_stats:BeautifulSoup, year:str) -> dict[str, dict]:
        """Parse standard positions and fielding metrics into a dictionary.

        Args:
          soup_for_homepage_stats: BeautifulSoup object with all stats on homepage.
          year: Year for Player stats

        Returns:
          List of BeautifulSoup objects for each position and year.
        """

        is_full_career = year == 'CAREER'
        if is_full_career:
            fielding_table = soup_for_homepage_stats.find('div', attrs = {'id': 'div_standard_fielding'})
            fielding_table_footer = fielding_table.find('tfoot')
            return fielding_table_footer.find_all('tr')
        else:
            return soup_for_homepage_stats.find_all('tr', attrs = {'id': '{}:standard_fielding'.format(year)})
        
    def positions_and_games_played(self, soup_for_homepage_stats:BeautifulSoup, years:list[str]) -> list[str]:
        """Parse standard positions and fielding metrics into a dictionary.

        Args:
          soup_for_homepage_stats: BeautifulSoup object with all stats on homepage.
          year: Year for Player stats

        Returns:
          Dict with positions and games played over the period of years. Ex: { 'C': {'g': 100}, '1B': {'g': 50} }
        """
        
        positions_and_games_played = {}
        for year in years:
            fielding_metrics_by_position = self.__positions_table_records(soup_for_homepage_stats=soup_for_homepage_stats, year=year)
            for position_data in fielding_metrics_by_position:
                position_column = position_data.find('td', attrs={'data-stat':'pos'})
                if position_column:
                    position_name = position_column.get_text()
                    if position_name != 'TOT':
                        existing_games_played = positions_and_games_played.get(position_name, {}).get('g', 0)
                        games_played_text = position_data.find('td',attrs={'class':'right','data-stat':'G'}).get_text()
                        games_played = int(games_played_text) if games_played_text != '' else 0

                        existing_games_played += games_played
                        positions_and_games_played[position_name] = {'g': existing_games_played}
        
        return positions_and_games_played
    
    def positions_and_defense(self, soup_for_homepage_stats:BeautifulSoup, year:int) -> dict[str, dict]:
        """Parse standard positions and fielding metrics into a dictionary.

        Args:
          soup_for_homepage_stats: BeautifulSoup object with all stats on homepage.
          year: Year for Player stats

        Returns:
          Dict for each position with details.
        """

        is_full_career = year == 'CAREER'
        fielding_metrics_by_position = self.__positions_table_records(soup_for_homepage_stats=soup_for_homepage_stats, year=year)

        positions_dict = {}
        for position_data in fielding_metrics_by_position:
            position_column = position_data.find('td', attrs={'data-stat':'pos'})
            if position_column:
                position_name = position_column.get_text()
                games_played_text = position_data.find('td',attrs={'class':'right','data-stat':'G'}).get_text()
                games_played = int(games_played_text) if games_played_text != '' else 0

                if position_name != 'TOT':
                    # DRS (2003+)
                    drs_object = position_data.find('td',attrs={'class':'right','data-stat':'bis_runs_total'})
                    drs_rating = drs_object.get_text() if drs_object else None
                    drs_rating = None if (drs_rating or '') == '' else float(drs_rating)
                    
                    # ACCOUNT FOR SHORTENED OR ONGOING SEASONS
                    use_stat_per_yr = False
                    if is_full_career:
                        use_stat_per_yr = True
                    else:
                        today = datetime.today()
                        card_year_end_date = datetime(int(year), 10, 1)
                        is_year_end_date_before_today = today < card_year_end_date
                        drs_is_above_0 = int(drs_rating) > 0 if drs_rating else False
                        use_stat_per_yr = (str(year) == '2020' or is_year_end_date_before_today) and drs_is_above_0
                    
                    if use_stat_per_yr:
                        drs_object = position_data.find('td',attrs={'class':'right','data-stat':'bis_runs_total_per_season'})
                        drs_rating = drs_object.get_text() if drs_object != None else 0
                        drs_rating = 0 if drs_rating == '' else int(drs_rating)

                    # TOTAL ZONE (1953-2003)
                    suffix = '_per_season' if use_stat_per_yr else ''
                    total_zone_object = position_data.find('td',attrs={'class':'right','data-stat':f'tz_runs_total{suffix}'})
                    total_zone_rating = total_zone_object.get_text() if total_zone_object else None
                    total_zone_rating = None if (total_zone_rating or '') == '' else float(total_zone_rating)

                    # UPDATE POSITION DICTIONARY
                    positions_dict[position_name] = {
                        'g': games_played,
                        'tzr': total_zone_rating,
                        'drs': drs_rating,
                    }
        
        # GET DEFENSIVE WAR IN CASE OF LACK OF TZR AVAILABILITY FOR SEASONS < 1952
        # UPDATE: SCRAPE TOTAL WAR AS WELL
        try:
            if is_full_career:
                summarized_header = self.__get_career_totals_row(div_id='div_batting_value',soup_object=soup_for_homepage_stats)
                num_seasons = float(summarized_header.find('th').get_text().split(" ")[0])
                dwar_object = summarized_header.find('td',attrs={'data-stat':'WAR_def'})
                dwar_rating = float(dwar_object.get_text()) if dwar_object != None else 0
                # USE AVG FOR CAREER
                dwar_rating = round(dwar_rating / num_seasons,2)
            else:
                player_value = soup_for_homepage_stats.find('tr', attrs = {'id': 'batting_value.{}'.format(year)})
                dwar_object = player_value.find('td',attrs={'class':'right','data-stat':'WAR_def'})
                dwar_rating = dwar_object.get_text() if dwar_object != None else 0

        except:
            dwar_rating = 0
        
        # CHECK FOR PINCH HITTER
        # PINCH HITTERS WILL NOT HAVE A RECORD IN THE FIELDING TABLE
        is_positions_empty = len(positions_dict) == 0
        metadata = soup_for_homepage_stats.find('div', attrs = {'id': 'meta'})
        if is_positions_empty and metadata:
            # FIND THE HAND TAG IN THE METADATA LIST
            for strong_tag in metadata.find_all('strong'):
                positions_tags = ['Positions:', 'Position:']
                if strong_tag.text in positions_tags:
                    positions_str = strong_tag.next_sibling.replace('•','').rstrip()
                    pinch_hitters_list = ['skinnbo01'] # MANUAL LIST
                    if 'Pinch Hitter' in positions_str or self.baseball_ref_id in pinch_hitters_list:
                        positions_dict['DH'] = {
                            'g': 0,
                            'tzr': None,
                            'drs': None
                        }
        return {
            'positions': positions_dict,
            'dWAR': dwar_rating,
        }

    def __bWar(self, soup_for_homepage_stats:BeautifulSoup, year:int, type:str) -> float:
        """Parse bWAR (baseball reference WAR)

        Args:
          soup_for_homepage_stats: BeautifulSoup object with all stats on homepage.
          year: Year for Player stats
          type: Pitcher or Hitter

        Returns:
          Float bWAR value
        """
        is_full_career = year == 'CAREER'
        is_pitcher = type == 'Pitcher'
        type_string = 'pitching' if is_pitcher else 'batting'
        war_type_suffix = '_pitch' if is_pitcher else ''
        try:
            if is_full_career:
                summarized_header = self.__get_career_totals_row(div_id=f"div_{type_string}_value",soup_object=soup_for_homepage_stats)
                # TOTAL WAR
                war_object = summarized_header.find('td',attrs={'data-stat':f"WAR{war_type_suffix}"})
                war_rating = float(war_object.get_text()) if war_object != None else 0
            else:
                player_value = soup_for_homepage_stats.find('tr', attrs = {'id': f"{type_string}_value.{year}"})
                # TOTAL WAR
                war_object = player_value.find('td',attrs={'class':'right','data-stat':f"WAR{war_type_suffix}"})
                war_rating = war_object.get_text() if war_object != None else 0
            return float(war_rating)
        except:
            return 0.0

    def hand(self, soup_for_homepage_stats:BeautifulSoup, type:str) -> str:
        """Parse hand of player.

        Batting Hand for hitter.
        Throwing Hand for pitcher.

        Args:
          soup_for_homepage_stats: BeautifulSoup object with all stats from homepage.

        Raises:
          ValueError: No metadata found.

        Returns:
          'Right', 'Left', or 'Both' string.
        """

        metadata = soup_for_homepage_stats.find('div', attrs = {'id': 'meta'})

        if metadata is None:
            self.error = 'No player metadata found'
            raise ValueError(self.error)
        # FIND THE HAND TAG IN THE METADATA LIST
        for strong_tag in metadata.find_all('strong'):
            hand_tag = 'Bats: ' if type == 'Hitter' else 'Throws: '
            if strong_tag.text == hand_tag:
                hand = strong_tag.next_sibling.replace('•','').rstrip()
                hand = 'Both' if hand == 'Unknown' else hand
                return hand

    def player_name(self, soup_for_homepage_stats:BeautifulSoup) -> str:
        """Parse player name from baseball reference

        Args:
          soup_for_homepage_stats: BeautifulSoup object with all stats from homepage.

        Raises:
          ValueError: No player name found.

        Returns:
          'Right', 'Left', or 'Both' string.
        """

        metadata = soup_for_homepage_stats.find('div', attrs = {'id': 'meta'})

        if metadata is None:
            self.error = 'No player name found'
            raise ValueError(self.error)
        # FIND THE ITEMPROP TAG
        name_object = metadata.find('h1', attrs = {'itemprop': 'name'})
        if name_object is None:
            name_string = metadata.find('span').get_text()
        else:
            name_string = name_object.find('span').get_text()

        # FIX POTENTIAL ENCODING ISSUES
        try:
            name_string = name_string.encode('iso-8859-1').decode('utf-8')
        except:
            self.error = 'Could not encode name string.'

        return name_string

    def nationality(self, soup_for_homepage_stats:BeautifulSoup) -> str:
        """Parse player's nationality

        Args:
          soup_for_homepage_stats: BeautifulSoup object with all stats from homepage.

        Raises:
          ValueError: No player nationality found.

        Returns:
          'Right', 'Left', or 'Both' string.
        """

        # FIND METADATA DIV
        metadata = soup_for_homepage_stats.find('div', attrs = {'id': 'meta'})
        if metadata is None:
            self.error = "No player nationality found"
            raise ValueError(self.error)
        
        # FIND ALL CLASSES WITH THE KEYWORD "f-i" IN THE CLASS NAME.
        #   EX: <span class="f-i f-pr" style="">pr</span>
        # WHEN A PLAYER HAS 2 NATIONALITIES, CHOSE THE BIRTH COUNTRY
        for strong_tag in metadata.find_all('span', { "class": re.compile('.*f-i.*') }):
            country_abbr = strong_tag.text
            if country_abbr:
                return country_abbr.upper()

        # NO NATIONALITY WAS FOUND, RETURN NONE
        return None
    
    def rookie_status_year(self, soup_for_homepage_stats:BeautifulSoup) -> int:
        """Parse the player's rookie status end year. Used for the "R" icon.

        Args:
          soup_for_homepage_stats: BeautifulSoup object with all stats from homepage.

        Returns:
          Int for the last year of rookie eligibility for the player.
        """

        # FIND METADATA DIV
        metadata = soup_for_homepage_stats.find('div', attrs = {'id': 'meta'})
        if metadata is None:
            return None

        # FIND THE HAND TAG IN THE METADATA LIST
        for strong_tag in metadata.find_all('strong'):
            if strong_tag.text == 'Rookie Status:':
                rookie_status_full_sentence = strong_tag.next_sibling.strip()
                rookie_status_only_ints = re.sub("[^0-9]", "", rookie_status_full_sentence)
                if len(rookie_status_only_ints) != 4:
                    continue
                try:
                    rookie_status_year = int(rookie_status_only_ints)
                    return rookie_status_year
                except:
                    continue

        # NO ROOKIE STATUS WAS FOUND, RETURN NONE
        return None

    def is_hof(self, soup_for_homepage_stats:BeautifulSoup) -> bool:
        """Parse the player's metadata and check if they are in the HOF

        Args:
          soup_for_homepage_stats: BeautifulSoup object with all stats from homepage.

        Returns:
          Boolean for whether the are in the Hall of Fame or not.
        """

        # FIND METADATA DIV
        metadata = soup_for_homepage_stats.find('div', attrs = {'id': 'meta'})
        if metadata is None:
            return None

        # FIND THE HAND TAG IN THE METADATA LIST
        for strong_tag in metadata.find_all('strong'):
            if strong_tag.text == 'Hall of Fame:':
                return True

        # NO ROOKIE STATUS WAS FOUND, RETURN NONE
        return False
    
    def __accolades_dict(self, soup_for_homepage_stats:BeautifulSoup, years_included:list[str]) -> dict:
        """Parse the "Leaderboards, Awards, Honors" section of bref.

        Args:
          soup_for_homepage_stats: BeautifulSoup object with all stats from homepage.
          years_included: List of years to filter for stats

        Returns:
          Boolean for whether the are in the Hall of Fame or not.
        """
        leaderboard_table_divs_list = soup_for_homepage_stats.find_all('div', attrs={'id': re.compile(f'leaderboard_')})

        # RETURN EMPTY DICT IF NO LEADERBOARDS
        if leaderboard_table_divs_list is None:
            return {}

        awards_and_accolades_dict = {}
        for leaderboard_div in leaderboard_table_divs_list:
            td_list_accolades = leaderboard_div.find_all('td')
            category = leaderboard_div['id'].replace('leaderboard_','')
            categories_included_list = [accolade.value for accolade in Accolade]
            if td_list_accolades is None or category not in categories_included_list:
                continue
            accolades_list_for_category = []
            for td_row in td_list_accolades:
                accolade_text = td_row.get_text().replace(u'\xa0', u' ').replace('  ', ' ').replace(u'\n','').replace(' *','').upper().strip()
                is_year_match = len([year for year in years_included if str(year).upper() in accolade_text or str(year) == 'CAREER']) > 0
                if is_year_match:
                    accolades_list_for_category.append(accolade_text)
            
            if len(accolades_list_for_category) > 0:
                awards_and_accolades_dict[category] = accolades_list_for_category

        return awards_and_accolades_dict

    def type(self, positions_dict:dict[str,dict], year:int) -> str:
        """Guess Player Type (Pitcher or Hitter) based on games played at each position.

        Args:
          positional_fielding: Dict with positions, games_played, and tzr
          year: Year for Player stats

        Raises:
          AttributeError: This Player Played 0 Games. Check Player Name and Year.

        Returns:
          Either 'Hitter' or 'Pitcher' string.
        """
        games_as_pitcher = sum([pos_data.get('g', 0) for pos, pos_data in positions_dict.items() if pos == 'P'])
        games_as_hitter = sum([pos_data.get('g', 0) for pos, pos_data in positions_dict.items() if pos != 'P'])

        # CHECK FOR TYPE OVERRIDE
        is_pitcher_override = self.pitcher_override and games_as_pitcher > 0
        is_hitter_override = self.hitter_override

        # COMPARE GAMES PLAYED IN BOTH TYPES
        total_games = games_as_hitter + games_as_pitcher
        if total_games == 0:
            if self.is_multi_year:
                return None
            elif 'DH' in positions_dict.keys():
                return "Hitter"
            else:
                self.error = f'This Player Played 0 Games in {year}. Check Player Name and Year'
                raise AttributeError(self.error)
        elif is_pitcher_override:
            return "Pitcher"
        elif is_hitter_override:
            return "Hitter"
        elif games_as_pitcher < games_as_hitter:
            return "Hitter"
        else:
            return "Pitcher"

    def statcast_sprint_speed(self, name:str, year:int) -> float:
        """Sprint Speed for player from Baseball Savant (Only applicable to 2015+).

        Args:
          name: Full name of Player
          year: Year for Player stats

        Raises:
          AttributeError: This Player Played 0 Games. Check Player Name and Year.

        Returns:
          Average sprint speed for Player as Float.
        """

        # DATA ONLY AVAILABLE 2015+
        if int(year) < 2015:
            return None

        sprint_speed_url = 'https://baseballsavant.mlb.com/sprint_speed_leaderboard?year={}&position=&team=&min=0'.format(year)
        speed_data_html = self.html_for_url(sprint_speed_url)

        speed_data_extracted = re.search('var data = (.*);',speed_data_html).group(1)
        speed_list_all_players = json.loads(speed_data_extracted)

        for player_dict in speed_list_all_players:
            # FIND PLAYER IN LIST
            is_player_match = self.__is_statcast_name_match(bref_name=name, statcast_name=player_dict['name_display_last_first'])
            if is_player_match:
                speed = float(player_dict['r_sprint_speed_top50percent_pretty'])
                return speed
        # IF NOT FOUND, RETURN LEAGUE AVG
        default_speed = 26.25
        return default_speed

    def statcast_outs_above_average_dict(self, name:str, years:list[int]) -> dict[str, float]:
        """Outs above average metric for players from Baseball Savant (Only applicable to 2016+).

        Args:
          name: Full name of Player
          year: List of years to include.

        Returns:
          Dictionary with position and outs above avg value
        """
        # DEFINE YEAR RANGE
        min_year = min(years)
        max_year = max(years)

        year_start_for_query = max(min_year, 2016)
        year_end_for_query = max_year
        # DATA ONLY AVAILABLE 2016+
        if max_year < 2016:
            return {}

        url = f'https://baseballsavant.mlb.com/leaderboard/outs_above_average?type=Fielder&startYear={year_start_for_query}&endYear={year_end_for_query}&position=&team=&min=0'
        oaa_html = self.html_for_url(url)

        data_extracted = re.search('var data = (.*);',oaa_html).group(1)
        oaa_list_all_players = json.loads(data_extracted)

        for player_dict in oaa_list_all_players:
            # FIND PLAYER IN LIST
            
            is_player_match = self.__is_statcast_name_match(bref_name=name, statcast_name=player_dict['entity_name'])
            if is_player_match:
                # MAKE REQUEST FOR DETAILED PAGE WITH EXACT NUMBERS
                statcast_player_id = player_dict['entity_id']
                player_detail_url = f'https://baseballsavant.mlb.com/savant-player/{statcast_player_id}?stats=statcast-r-fielding-mlb'
                player_detail_html = self.html_for_url(url=player_detail_url)
                fielding_data_extracted = re.search('infieldDefense: (.*),',player_detail_html)
                if fielding_data_extracted:
                    fielding_data_grouped = fielding_data_extracted.group(1)
                    fielding_data_jsons = json.loads(fielding_data_grouped)
                    fielding_data = {}
                    for fielding_row in fielding_data_jsons:
                        team_abbr = fielding_row['fld_abbreviation']
                        is_year_match = int(fielding_row['year']) in years
                        is_team_row = self.team_override == team_abbr if self.team_override else team_abbr != 'NA'
                        if is_year_match and is_team_row:
                            position = fielding_row['pos_name_short']
                            ooa = fielding_row['outs_above_average']
                            if ooa:                              
                                ooa_rounded = round(ooa, 3)
                                if position in fielding_data.keys():
                                    # POSITION IS ALREADY IN JSON, ADD TO IT
                                    fielding_data[position] += ooa_rounded
                                else:
                                    fielding_data[position] = ooa_rounded
                                # IF OF POSITION, ADD TO TOTAL OF DEFENSE
                                if position in ['LF','CF','RF']:
                                    if 'OF' in fielding_data.keys():
                                        # POSITION IS ALREADY IN JSON, ADD TO IT
                                        fielding_data['OF'] += ooa_rounded
                                    else:
                                        fielding_data['OF'] = ooa_rounded
                    return fielding_data
                
        # IF NOT FOUND, RETURN NONE
        return {}

    def __is_statcast_name_match(self, bref_name:str, statcast_name:str) -> bool:
        """Compare first name and last name from bref vs statcast to match to a player.
        Returns true if both the first name and last name are a match.

        Args:
          bref_name: Full name of Player from baseball reference.
          statcast_name: String from a statcast leaderboard.

        Returns:
          True or False for whether the name matches.
        """

        # REMOVE SPECIAL CHARACTERS FROM THE NAME
        bref_name = unidecode.unidecode(bref_name.replace(".", ""))
        bref_name_split_list = bref_name.split(' ')
        first_name_cleaned = bref_name_split_list[0]
        last_name = bref_name_split_list[1]

        # PARSE BASEBALL SAVANT NAME
        savant_name_raw = unidecode.unidecode(statcast_name)
        savant_name_split_list = savant_name_raw.split(', ', 1)

        # REPLACE DECIMAL POINTS WITH EMPTY STRING
        try:
            full_name_baseball_savant = f"{savant_name_split_list[1]} {savant_name_split_list[0]}".replace(".","")
        except:
            return False
        
        is_first_and_last_matches = first_name_cleaned in full_name_baseball_savant and last_name in full_name_baseball_savant
        is_exact_name_match = bref_name.lower() == full_name_baseball_savant.lower()
        is_match = is_first_and_last_matches or is_exact_name_match
        
        return is_match

    def parse_advanced_stats(self, soup_for_advanced_stats:BeautifulSoup, type:str, year:str) -> dict:
        """Parse advanced stats page from baseball reference.

        Standard and ratio stats. For Pitchers, uses batting against table.

        Args:
          soup_for_advanced_stats: BeautifulSoup object with all stats from advanced stats page.
          type: Player is Pitcher or Hitter.
          year: Year for Player stats

        Returns:
          Dict with standard and ratio statistics.
        """

        is_full_career = year == 'CAREER'
        table_prefix = 'batting' if type == 'Hitter' else 'pitching'
        if is_full_career:
            standard_row = self.__get_career_totals_row(div_id=f'all_{table_prefix}_standard',soup_object=soup_for_advanced_stats)
            
        else:
            standard_row_key = f'{table_prefix}_standard.{year}'
            standard_row = soup_for_advanced_stats.find('tr',attrs={'class':'full','id': standard_row_key})

        advanced_stats = {}

        # BATTING AGAINST (PITCHERS ONLY)
        if type == 'Pitcher':
            if is_full_career:
                try:
                    batting_against_table = self.__get_career_totals_row(div_id='div_pitching_batting',soup_object=soup_for_advanced_stats)
                    advanced_stats.update(self.__parse_generic_bref_row(batting_against_table))
                except:
                    advanced_stats.update(self.__parse_incomplete_splits_stats(year=year))
            else:
                # LOOK AT "SPLITS" PAGE FOR PRE-1916 PITCHERS
                if self.__is_pitcher_from_1901_to_1918(year=year,type=type):
                    advanced_stats.update(self.__parse_incomplete_splits_stats(year=year))
                else:
                    batting_against_soup = soup_for_advanced_stats.find('table', attrs={'id': 'pitching_batting'})
                    partial_stats = self.__find_partial_team_stats_row(soup_object=batting_against_soup, team=self.team_override, year=year)
                    if self.team_override and partial_stats:
                        advanced_stats.update(partial_stats)
                    else:
                        batting_against_row = soup_for_advanced_stats.find('tr',attrs={'class':'full','id': f'pitching_batting.{year}'})
                        advanced_stats.update(self.__parse_generic_bref_row(batting_against_row))
        
        # STANDARD STATS
        standard_table_soup = soup_for_advanced_stats.find('div', attrs={'class': 'table_container', 'id': f'div_{table_prefix}_standard'})
        partial_stats_soup = self.__find_partial_team_stats_row(soup_object=standard_table_soup, team=self.team_override, year=year, return_soup_object=True)
        if self.team_override and partial_stats_soup:
            advanced_stats.update(self.__parse_standard_stats(type, partial_stats_soup, included_g_for_pitcher=is_full_career))
        else:
            standard_stats_dict = self.__parse_standard_stats(type, standard_row, included_g_for_pitcher=is_full_career)
            advanced_stats.update(standard_stats_dict)

        # CHECK IF DATA SHOULD BE OVERRIDDEN BY SPLITS
        splits_data = self.parse_splits_data(type=type, year=year)
        if splits_data:
            advanced_stats.update(splits_data)

        # PARSE AWARDS IF FULL CAREER
        if is_full_career or self.team_override:
            year_filter = '' if is_full_career else str(year)
            all_year_standard_stats = soup_for_advanced_stats.find_all('tr',attrs={'class':'full','id': re.compile(f"{table_prefix}_standard.{year_filter}")})
            awards_total = ""
            for year_stats in all_year_standard_stats:
                stats_dict = self.__parse_standard_stats(type, year_stats)
                if 'is_sv_leader' in stats_dict:
                    advanced_stats['is_sv_leader'] = stats_dict['is_sv_leader']
                year_award_summary = stats_dict['award_summary']
                if len(year_award_summary) > 0:
                    awards_total = f'{awards_total},{year_award_summary}'
            advanced_stats['award_summary'] = awards_total

        # IF A PLAYER PLAYED FOR MULTIPLE TEAMS IN ONE SEASON, SELECT THE LAST TEAM THEY PLAYED FOR.
        team_id_key = 'team_ID'
        if team_id_key in advanced_stats.keys():
            if advanced_stats[team_id_key] == 'TOT':
                advanced_stats[team_id_key] = self.__parse_team_after_trade(soup_for_homepage_stats=soup_for_advanced_stats,year=year,type=type)

        # FILL IN EMPTY STATS
        advanced_stats = self.__fill_empty_required_stat_categories(advanced_stats)

        # RATIO STATS
        ratio_table_key = f'div_{table_prefix}_ratio'
        if is_full_career:
            ratio_row = self.__get_career_totals_row(div_id=ratio_table_key,soup_object=soup_for_advanced_stats)
        else:
            ratio_table = soup_for_advanced_stats.find('div', attrs = {'id': ratio_table_key})
            partial_stats_soup = self.__find_partial_team_stats_row(soup_object=ratio_table, team=self.team_override, year=year, return_soup_object=True)
            if self.team_override and partial_stats_soup:
                ratio_row = partial_stats_soup
            else:
                ratio_row_key = f'{table_prefix}_ratio.{year}'
                ratio_row = soup_for_advanced_stats.find('tr', attrs = {'class': 'full', 'id': ratio_row_key})
        advanced_stats.update(self.__parse_ratio_stats(ratio_row=ratio_row))

        # IP/GS (STARTING PITCHER)
        if type == 'Pitcher':
            ip_per_gs = 0.0
            starter_stats_soup = soup_for_advanced_stats.find('div', attrs={'id': 'div_pitching_starter'})
            if starter_stats_soup:
                partial_stats_soup = self.__find_partial_team_stats_row(soup_object=starter_stats_soup, team=self.team_override, year=year, return_soup_object=True)
                row_accounting_for_team_override = partial_stats_soup if self.team_override and partial_stats_soup else starter_stats_soup.find('tr', attrs={'id': f'pitching_starter.{year}'})
                if row_accounting_for_team_override:
                    ip_per_start_object = row_accounting_for_team_override.find('td', attrs={'data-stat': 'innings_per_start'})
                    if ip_per_start_object:
                        ip_per_start_text = ip_per_start_object.get_text()
                        ip_per_gs = self.__convert_to_numeric(ip_per_start_text)
            advanced_stats['IP/GS'] = ip_per_gs
        
        return advanced_stats
    
    def __fill_empty_required_stat_categories(self, stats_data:dict) -> dict:
        """Ensure all required fields are populated for player stats.
        
        Args:
          data: Current dict for stats.

        Returns:
          Update stats dict
        """

        # CHECK FOR PA
        current_categories = stats_data.keys()
        if 'PA' not in current_categories:
            stats_data['is_stats_estimate'] = True

            # CHECK FOR BATTERS FACED
            bf = stats_data.get('batters_faced',0)
            is_bf_above_than_hits_and_bb = bf > ( stats_data.get('H', 0) + stats_data.get('BB', 0) ) # ACCOUNTS FOR BLANK BF ON PARTIAL SEASONS
            if bf > 0 and is_bf_above_than_hits_and_bb:
                stats_data['PA'] = bf
            # ESTIMATE PA AGAINST
            else:
                stats_data['PA'] = stats_data['IP'] * 4.25 # NEED TO ESTIMATE PA BASED ON AVG PA PER INNING
        
        keys_to_fill = ['SH','HBP','IBB','SF']
        for key in keys_to_fill:
            if key not in current_categories:
                stats_data[key] = 0

        if '2B' not in current_categories:
            maxDoubles = 0.25
            eraPercentile = self.__percentile(minValue=1.0, maxValue=5.0, value=stats_data['earned_run_avg'])
            stats_data['2B'] = int(stats_data['H'] * eraPercentile * maxDoubles)

        if '3B' not in current_categories:
            maxTriples = 0.025
            eraPercentile = self.__percentile(minValue=1.0, maxValue=5.0, value=stats_data['earned_run_avg'])
            stats_data['3B'] = int(stats_data['H'] * eraPercentile * maxTriples)
        
        if 'slugging_perc' not in current_categories:
            ab = stats_data.get('AB') if stats_data.get('AB', None) else stats_data['PA'] - stats_data['BB'] - stats_data['HBP']
            singles = stats_data['H'] - stats_data['2B'] - stats_data['3B'] - stats_data['HR']
            total_bases = (singles + (2 * stats_data['2B']) + (3 * stats_data['3B']) + (4 * stats_data['HR']))
            stats_data['AB'] = ab
            stats_data['TB'] = total_bases
            stats_data['slugging_perc'] = round(total_bases / ab, 5) if ab > 0 else 0.0

        if 'onbase_perc' not in current_categories:
            sf = 0 if len(str(stats_data.get('SF', ''))) == 0 else stats_data.get('SF', 0)
            obp_denominator = ( stats_data.get('AB', 0) + stats_data.get('BB', 0) + stats_data.get('HBP', 0) + sf ) if 'AB' in stats_data.keys() else stats_data['PA']
            stats_data['onbase_perc'] = round((stats_data['H'] + stats_data['BB'] + stats_data.get('HBP', 0)) / obp_denominator, 5)
        
        if 'batting_avg' not in current_categories:
            stats_data['batting_avg'] = round(stats_data['H'] / stats_data['AB'], 5) if stats_data.get('AB', 0) > 0 else 0.0
        
        if 'SB' not in current_categories:
            stats_data['SB'] = 0

        if '1B' not in current_categories:
            stats_data['1B'] = int(stats_data.get('H', 0)) - int(stats_data.get('HR', 0)) - int(stats_data.get('3B', 0)) - int(stats_data.get('2B', 0))

        if 'onbase_plus_slugging' not in current_categories:
            stats_data["onbase_plus_slugging"] = round(stats_data["onbase_perc"] + stats_data["slugging_perc"],4)

        # PITCHER CATEGORIES
        if 'IP_GS' in current_categories and 'GS' in current_categories and 'IP/GS' not in current_categories:
            stats_data['IP/GS'] = round(stats_data['IP_GS'] / stats_data['GS'], 4)

        if 'ER' in current_categories and 'IP' in current_categories and 'earned_run_avg' not in current_categories:
            stats_data['earned_run_avg'] = round(9 * stats_data['ER'] / stats_data['IP'], 3)

        if 'BB' in current_categories and 'H' in current_categories and 'IP' in current_categories and 'whip' not in current_categories:
            stats_data['whip'] = round(( stats_data.get('BB', 0) + stats_data.get('H', 0) ) / stats_data.get('IP', 0), 3)

        return stats_data

    def __parse_standard_stats(self, type:str, soup_row:BeautifulSoup, included_g_for_pitcher:bool=False, search_for_lg_leader:bool=True) -> dict:
        """Parse standard batting table.

        Args:
          type: Player is Pitcher or Hitter.
          soup_row: BeautifulSoup row object with season stats.
          included_g_for_pitcher: Boolean for whether to parse 'G' for pitchers.
          search_for_lg_leader: Boolean for whether to look for league leader bold/italic text.

        Returns:
          Dict with standard hitting statistics.
        """

        standard_stats_dict = {}

        for category in soup_row:
            stat_category = category['data-stat']

            # LEAGUE LEADER?
            if search_for_lg_leader:
                is_league_leader = '<strong>' in str(category) or '<em>' in str(category) # LEAGUE LEADERS ON BASEBALL REF ARE DENOTED BY BOLD OR ITALIC TEXT

                if stat_category in ('SV','HR','SB','SO'):
                    # SAVE THIS INFO FOR RP, HR, OR SB ICONS
                    standard_stats_dict[f'is_{stat_category.lower()}_leader'] = is_league_leader
             
            stat = category.get_text()
            if stat_category in ['SF','IBB','CS'] and stat == '':
                stat = '0'
            stat = self.__convert_to_numeric(stat)

            if type == 'Pitcher':
                pitching_categories = ['earned_run_avg','team_ID','G','GS','W','SV','IP','ER','H','2B','3B','HR','BB','SO','HBP','whip','batters_faced','award_summary']
                fill_zeros = ['GS','W','SV','H','2B','3B','HR','BB','SO','HBP','batters_faced']
                if included_g_for_pitcher:
                    pitching_categories.append('G')
                if stat_category in pitching_categories:
                    if len(str(stat)) == 0 and stat_category in fill_zeros:
                        stat = 0
                    standard_stats_dict[stat_category] = stat
            else:
                if stat_category == 'SO' and len(str(stat)) == 0:
                    standard_stats_dict[stat_category] = 0
                else:
                    standard_stats_dict[stat_category] = stat

        return standard_stats_dict

    def __parse_incomplete_splits_stats(self,year:int) -> dict:
        """Parse standard statline from the "splits" page on Baseball Reference for players with incomplete data.

        Args:
          year: Year for data stats (ex: 2021, CAREER)

        Returns:
          Dict with statistics.
        """

        url_splits = f'https://www.baseball-reference.com/players/split.fcgi?id={self.baseball_ref_id}&year={year}&t=p'
        soup_for_split = self.__soup_for_url(url_splits, is_baseball_ref_page=True)
        tables_w_incomplete_split = [a for a in soup_for_split.select('th[data-stat="incomplete_split"]')]
        stats = tables_w_incomplete_split[1]
        header_values = [self.__convert_to_numeric(sib['data-stat']) for sib in stats.next_siblings]
        stats_values = [self.__convert_to_numeric(sib.string) for sib in stats.next_siblings]
        batting_against_dict = dict(zip(header_values, stats_values))
        return batting_against_dict

    def parse_splits_data(self, type:str, year:int) -> dict:
        """Find and parse the row with matching split name.
        Return None if split does not exist.

        Args:
          type: Player is Pitcher or Hitter.
          year: Year for data stats (ex: 2021, CAREER)
          split_name: Name of the split.

        Returns:
          Dict with split statistics.
        """

        # RETURN NONE IF NO SPLIT
        if self.stats_period.type != StatsPeriodType.SPLIT or self.stats_period.split is None:
            return None
        
        type_ext = 'p' if type == 'Pitcher' else 'b'
        url_splits = f'https://www.baseball-reference.com/players/split.fcgi?id={self.baseball_ref_id}&year={year}&t={type_ext}'
        soup_for_split = self.__soup_for_url(url_splits, is_baseball_ref_page=True)

        for tag in ['th', 'td']:
            splits = soup_for_split.find_all(tag, string=re.compile(self.stats_period.split, flags=re.IGNORECASE))

            # FILTER TO BEST MATCH SPLIT
            if len(splits) > 1:
                best_string_match_ratio = max([SequenceMatcher(None, split.get_text(), self.stats_period.split).ratio() for split in splits])
                updated_splits = []
                for split in splits:
                    ratio = SequenceMatcher(None, split.get_text(), self.stats_period.split).ratio()
                    if round(ratio, 4) == round(best_string_match_ratio, 4):
                        updated_splits.append(split)
                splits = updated_splits
                
            # MATCH FOUND, BREAK LOOP
            if len(splits) > 0:
                break
        
        if len(splits) == 0:
            self.warnings.append(f'No Splits Available for {self.stats_period.split}')
            self.stats_period.reset()
            return None

        # ITERATE THROUGH ALL SPLIT ROWS THAT MATCH THE USER INPUTTED NAME
        # LOOP MAKES SURE ALL STATS ARE CAPTURED, ESPECIALLY IMPORTANT FOR PITCHERS 
        #   WHO WILL HAVE GAME LEVEL AND BATTING AGAINST RECORDS
        stats_dict: dict = {}
        for header_column in splits:
            header_values = [self.__convert_to_numeric(sib['data-stat']) for sib in header_column.next_siblings]
            stats_values = [self.__convert_to_numeric(sib.string) for sib in header_column.next_siblings]
            stats_dict.update(dict(zip(header_values, stats_values)))
        
        stats_dict = self.__fill_empty_required_stat_categories(stats_dict)

        return stats_dict

    def game_log_data(self, type:str, years:list[str]) -> dict:
        """Parse Game Log Data. Used in certain stat period types (Postseason, Date Range).

        Args:
          type: Player Type
          years: List of years as strings.

        Returns:
          Aggregated stats dict from game logs.
        """
        
        is_pitcher = type == 'Pitcher'
        type_ext = 'p' if is_pitcher else 'b'
        years = [int(y) if y != 'CAREER' else y for y in years]
        first_year = years[0]
        period_ext = "year=0&post=1" if self.stats_period.type == StatsPeriodType.POSTSEASON else f"year={first_year}"
        url = f"https://www.baseball-reference.com/players/gl.fcgi?id={self.baseball_ref_id}&t={type_ext}&{period_ext}"
        soup_game_log_page = self.__soup_for_url(url, is_baseball_ref_page=True)

        # CHECK FOR ROWS
        type_prefix = 'pitching' if is_pitcher else 'batting'
        game_log_records = soup_game_log_page.find_all('tr', attrs={'id': re.compile(f'{type_prefix}_gamelogs.')})
        included_categories = ['year_game','ps_round','date_game','team_ID','player_game_span','IP','H','R','ER','BB','SO','HR','HBP','batters_faced','PA','SB','CS','AB','2B','3B','IBB','GIDP','SF','RBI','player_game_result',]
        game_logs_parsed: list[dict] = [self.__parse_generic_bref_row(row=game_log, included_categories=included_categories) for game_log in game_log_records]
        
        # AGGREGATE DATA
        aggregated_data_into_lists: dict[str, list] = {}
        for game_log_data in game_logs_parsed:

            # CHECK FOR DATE/YEAR FILTER
            year_from_game_log = self.__convert_to_numeric(str(game_log_data.get('year_game', first_year)))
            year_check = year_from_game_log in years or first_year == 'CAREER'
            date_check = True
            game_log_date_str: str = game_log_data.get('date_game', None)
            if self.stats_period.is_date_range and game_log_date_str:
                game_log_date_str_cleaned = game_log_date_str.split('(')[0].replace('\xa0susp', '')
                game_log_date_str_full = f"{game_log_date_str_cleaned} {first_year}"
                game_log_date = datetime.strptime(game_log_date_str_full, "%b %d %Y").date()
                date_check = self.stats_period.start_date <= game_log_date <= self.stats_period.end_date

            # SKIP ROW IF IT FAILS THE DATE OR YEAR CHECKS
            if not date_check or not year_check:
                continue 

            # ADD TO GAMES PLAYED
            game_log_data['G'] = 1
            innings_text = game_log_data.get('player_game_span', None)
            if innings_text:
                is_start = 'GS' in str(innings_text) or 'SHO' in str(innings_text) or 'CG' in str(innings_text)
                game_log_data['GS'] = int(is_start)
                if is_start:
                    game_log_data['IP_GS'] = game_log_data.get('IP', 0)
            
            # DECISION
            decision_text = game_log_data.get('player_game_result', None)
            if decision_text and is_pitcher:
                is_win_decision = 'W' in str(decision_text)
                game_log_data['W'] = int(is_win_decision)

            for category, stat in game_log_data.items():
                # IF THE KEY IS NOT IN THE AGGREGATED_DATA DICTIONARY, ADD IT
                if category not in aggregated_data_into_lists:
                    aggregated_data_into_lists[category] = [stat]
                else:
                    # IF THE KEY IS ALREADY PRESENT, APPEND THE VALUE TO THE LIST
                    aggregated_data_into_lists[category].append(stat)
                    
        stats_agg_type = {
            'team_ID': 'last',
        }
        aggregated_data = { k.replace('batters_faced', 'PA'): self.__aggregate_stats_list(category=k, stats=v, str_agg_type=stats_agg_type.get(k, 'mode')) for k,v in aggregated_data_into_lists.items() if k != 'earned_run_avg'}

        # CHECK FOR NO-DATA
        if len(aggregated_data) == 0:
            self.warnings.append(self.stats_period.empty_message)
            self.stats_period.reset()
            return None

        aggregated_data = self.__fill_empty_required_stat_categories(aggregated_data)

        # ADD FIRST AND LAST GAME DATES
        game_dates = aggregated_data_into_lists.get('date_game', None)
        if game_dates:
            first_game_date_str: str = str(game_dates[0]).upper().split(' (', 1)[0]
            last_game_date_str: str = str(game_dates[-1]).upper().split(' (', 1)[0]
            aggregated_data['first_game_date'] = first_game_date_str
            aggregated_data['last_game_date'] = last_game_date_str

            # UPDATE STATS PERIOD OBJECT WITH EXACT GAME DATES
<<<<<<< HEAD
            try:
                self.stats_period.start_date = datetime.strptime(f'{first_game_date_str} {self.year_input}', "%b %d %Y").date()
                self.stats_period.end_date = datetime.strptime(f'{last_game_date_str} {self.year_input}', "%b %d %Y").date()
            except:
                pass
=======
            if not self.disable_stats_period_range_updates:
                try:
                    self.stats_period.start_date = datetime.strptime(f'{first_game_date_str} {self.year_input}', "%b %d %Y").date()
                    self.stats_period.end_date = datetime.strptime(f'{last_game_date_str} {self.year_input}', "%b %d %Y").date()
                except:
                    pass
>>>>>>> ebf27b1d
        
        return aggregated_data

    def __parse_generic_bref_row(self, row:BeautifulSoup, included_categories:list[str] = []) -> dict:
        """Parse hitting stats a pitcher allowed.

        Args:
          row: BeautifulSoup tr row object with stats
          included_categories: List of categories to include. If empty include all.

        Returns:
          Dict with statistics
        """

        if row is None:
            return {}

        final_stats_dict = {}
        for category in row:
            
            stat_category = category['data-stat']
            if stat_category not in included_categories and len(included_categories) > 0:
                continue

            stat = category.get_text()
            stat = self.__convert_to_numeric(stat)
            if stat_category in ['IBB'] and stat == '':
                stat = 0
            final_stats_dict[stat_category]= stat

        return final_stats_dict

    def __parse_ratio_stats(self, ratio_row:BeautifulSoup) -> dict[str,float]:
        """Parse out ratios (GB/AO, PU)

        Args:
          ratio_row: BeautifulSoup table row for ratios.

        Returns:
          Dict with ratio statistics.
        """

        gb_ao_ratio = None
        pu_ratio = None
        if ratio_row is not None:
            # GB/AO
            gb_ao_ratio_raw = ratio_row.find('td',attrs={'class':'right','data-stat': 'go_ao_ratio'}).get_text()
            try:
                gb_ao_ratio = float(gb_ao_ratio_raw)
            except:
                gb_ao_ratio = None
            # PU/FB
            pu_ratio_raw = ratio_row.find('td',attrs={'class':'right','data-stat': 'infield_fb_perc'})
            if pu_ratio_raw:
                # PU RATIO DATA AVAILABLE AFTER 1988
                pu_ratio_text = pu_ratio_raw.get_text()
                pu_ratio = None if pu_ratio_text == '' else round(int(pu_ratio_text.replace('%','')) / 100.0, 3)

        return {
            'GO/AO': gb_ao_ratio,
            'IF/FB': pu_ratio
        }

    def __parse_team_after_trade(self, soup_for_homepage_stats:BeautifulSoup, year:int, type:str) -> str:
        """Parse the last team a player playe dfor in the given season.

        Args:
          soup_for_homepage_stats: BeautifulSoup object for advanced stats table.
          year: Year for Player stats
          type: Player is Pitcher or Hitter.

        Returns:
          Team Id for last team the player played on in year
        """

        header_prefix = 'batting' if type == 'Hitter' else 'pitching'
        standard_table = soup_for_homepage_stats.find('table',attrs={'id':f'{header_prefix}_standard'})
        if standard_table is None:
            return 'TOT'
        partial_objects_list = standard_table.find_all('tr',attrs={'class':'partial_table'})
        teams_list = []
        # ITERATE THROUGH PARTIAL SEASONS
        try:
            for partial_object in partial_objects_list:
                # SAVE TEAMS ONLY FOR year SEASON
                object_for_this_season = partial_object.find('th',attrs={'data-stat':'year_ID', 'csk': re.compile(str(year))})
                if object_for_this_season:
                    # PARSE TEAM ID
                    team_object = partial_object.find('td', attrs={'data-stat':'team_ID'})
                    if team_object is None:
                        continue
                    team_id = team_object.get_text()
                    if team_id != '' and team_id != 'TOT':
                        # ADD TO TEAMS LIST
                        teams_list.append(team_id)
            last_team = teams_list[-1]
            return last_team
        except:
            return 'TOT'

    def __add_icon_threshold_bools(self, type:str, year:int, stats_dict:dict, homepage_soup:BeautifulSoup) -> dict[str,bool]:
        """Add 4 boolean flags for whether the player qualifies for Icons for a given stat

        Args:
          type: Player is Pitcher or Hitter.
          year: String representation for year of stats
          stats_dict: Real life stats in a dict (ex: H, BB, HR, etc)
          homepage_soup: Beautiful Soup object for the player's homepage on bRef

        Returns:
          Dictionary for threshold booleans
        """

        # ICON STATS
        icon_threshold_bools = {
            'is_above_hr_threshold': False,
            'is_above_so_threshold': False,
            'is_above_sb_threshold': False,
            'is_above_w_threshold': False,
        }
        stat_icon_mapping = {
            'HR': 17 if year == '2020' else 40,
            'SO': 96 if year == '2020' else 215,
            'SB': 15 if year == '2020' else 40,
            'W': 20,
        }
        for stat, threshold in stat_icon_mapping.items():
            bool_key_name = f"is_above_{stat.lower()}_threshold"
            
            if year == 'CAREER':
                list_of_values_for_stat = self.__get_stat_list_from_standard_table(type, homepage_soup, stat_key=stat)
                if list_of_values_for_stat:
                    list_cleaned = [0 if str(x) == '' else x for x in list_of_values_for_stat]
                    max_for_stat = max(list_cleaned)
                    is_qualified_for_icon = int(max_for_stat) >= threshold
                    icon_threshold_bools[bool_key_name] = is_qualified_for_icon
            else:
                if stat in stats_dict.keys():
                    if len(str(stats_dict[stat])) == 0:
                        icon_threshold_bools[bool_key_name] = False
                    else:
                        is_qualified_for_icon = int(stats_dict[stat]) >= threshold
                        icon_threshold_bools[bool_key_name] = is_qualified_for_icon
        
        return icon_threshold_bools

    def __combine_multi_year_dict(self, yearly_stats_dict:dict[int: dict], years: list[int]) -> dict:
        """Combine multiple years into one master final dataset

        Args:
          yearly_stats_dict: Dict of dicts per year.

        Returns:
          Flattened dictionary with combined stats
        """

        # ENSURE ALL YEARS HAVE THE SAME TYPE
        types = [stats.get('type', None) for stats in yearly_stats_dict.values() if stats.get('type', None)]
        # GET MOST COMMON ELEMENT IN LIST
        most_common_type = max(set(types), key=types.count)
        yearly_stats_dict = { year: stats for year, stats in yearly_stats_dict.items() if stats.get('type', 'n/a') == most_common_type }

        column_aggs = {
            '1B': 'sum',
            '2B': 'sum',
            '3B': 'sum',
            'AB': 'sum',
            'BB': 'sum',
            'CS': 'sum',
            'G': 'sum',
            'GIDP': 'sum',
            'H': 'sum',
            'HBP': 'sum',
            'HR': 'sum',
            'IBB': 'sum',
            'PA': 'sum',
            'R': 'sum',
            'RBI': 'sum',
            'SB': 'sum',
            'SF': 'sum',
            'SH': 'sum',
            'SO': 'sum',
            'TB': 'sum',
            'IP': 'sum',
            'SV': 'sum',
            'GS': 'sum',
            'W': 'sum',
            'ER': 'sum',
            'GO/AO': 'mean',
            'IF/FB': 'mean',
            'sprint_speed': 'mean',
            'is_above_hr_threshold': 'max',
            'is_above_so_threshold': 'max',
            'is_above_sb_threshold': 'max',
            'is_above_w_threshold': 'max',
            'is_sv_leader': 'max',
            'is_hr_leader': 'max',
            'is_sb_leader': 'max',
            'award_summary': ','.join,
            'bWAR': 'sum',
        }

        # FLATTEN MULTI YEAR STATS
        yearPd = pd.DataFrame.from_dict(yearly_stats_dict, orient='index')
        columns_to_remove = list(set(column_aggs.keys()) - set(yearPd.columns))
        if max(years) < 2015:
            columns_to_remove.append('sprint_speed')
        [column_aggs.pop(key) for key in columns_to_remove if key in column_aggs.keys()]
        avg_year = yearPd.groupby(by='name',as_index=False).agg(column_aggs)
        avg_year_dict = avg_year.iloc[0].to_dict()

        # CALCULATE RATES
        hits = float(avg_year_dict['H'])
        ab = float(avg_year_dict['AB'])
        bb = float(avg_year_dict['BB'])
        hbp = float(avg_year_dict['HBP'])
        sf = float(avg_year_dict['SF'])
        tb = float(avg_year_dict['TB'])
        if_fb = avg_year_dict['IF/FB']
        go_ao = avg_year_dict['GO/AO']
                   
        avg_year_dict["batting_avg"] = round(hits / ab, 3)
        avg_year_dict["onbase_perc"] = round((hits + bb + hbp) / (ab + bb + hbp + sf), 3)
        avg_year_dict["slugging_perc"] = round(tb / ab, 3)
        avg_year_dict["onbase_plus_slugging"] = round(avg_year_dict["onbase_perc"] + avg_year_dict["slugging_perc"],3)
        avg_year_dict['IF/FB'] = None if math.isnan(if_fb) else if_fb
        avg_year_dict['GO/AO'] = None if math.isnan(go_ao) else go_ao

        # MANUALLY AGGREGATE IP IF PITCHER
        # HANDLES CASES WHERE IP HAS DECIMALS
        if most_common_type == 'Pitcher':
            ip_list = [float(stats['IP']) for stats in yearly_stats_dict.values() if stats.get('IP', None)]
            total_ip = self.__sum_ip(ip_list)
            avg_year_dict['IP'] = total_ip

            avg_year_dict['earned_run_avg'] = round(9 * avg_year_dict.get('ER', 0) / avg_year_dict.get('IP', 1), 3)
            avg_year_dict['whip'] = round(( avg_year_dict.get('BB', 0) + avg_year_dict.get('H', 0) ) / avg_year_dict.get('IP', 0), 3)

        # AGGREGATE DEFENSIVE METRICS
        avg_year_dict.update(self.__combine_multi_year_positions(yearly_stats_dict))

        return avg_year_dict

    def __combine_multi_year_positions(self, yearly_stats_dict:dict) -> dict:
        """Combine multiple year defensive positions and metrics
        into one master final dataset.

        Args:
          yearly_stats_dict: Dict of dicts per year.

        Returns:
          Flattened dictionary with combined stats
        """

        # OBJECT TO UPDATE
        positions_and_metric_value_lists:dict[str: dict] = {}
        dWar_list = []

        # CREATE SUB-LISTS OF VALUES
        for stats in yearly_stats_dict.values():

            # DWAR
            dWar_list.append(float(stats['dWAR']))

            # POSITIONS AND DEFENSE
            positions_dict = stats.get('positions', {})
            for position, pos_data in positions_dict.items():
                updated_pos_aggregate = positions_and_metric_value_lists.get(position, {})
                for metric, value in pos_data.items():
                    updated_agg_list = updated_pos_aggregate.get(metric, [])
                    if value is not None:
                        updated_agg_list.append(value)
                    updated_pos_aggregate[metric] = updated_agg_list
                positions_and_metric_value_lists[position] = updated_pos_aggregate
            
        # AGGREGATE PER METRIC PER POSITION
        aggregated_positions = {}
        for position, pos_data in positions_and_metric_value_lists.items():
            updated_position_data = {}
            for metric, value_list in pos_data.items():
                is_median = metric in ['tzr', 'drs']
                aggregated_value = None
                if len(value_list) > 0:
                    aggregated_value = statistics.median(value_list) if is_median else sum(value_list)
                updated_position_data[metric] = aggregated_value
            aggregated_positions[position] = updated_position_data

        # SUM DWAR
        median_dWar = statistics.median(dWar_list)
        total_dWar = sum(dWar_list)

        return {
            'positions': aggregated_positions,
            'dWAR': median_dWar,
            'dWAR_total': total_dWar,
        }

    def __get_career_totals_row(self, div_id:str, soup_object:BeautifulSoup) -> BeautifulSoup:
        """Grab first row of career totals data from any table

        Args:
          div_id: ID attribute of the div object
          soup_object: Beautiful Soup object to extract from

        Returns:
          Beautiful Soup object for career totals
        """
        
        div = soup_object.find('div', attrs = {'id': div_id})
        footer = div.find('tfoot')
        row = footer.find_all('tr')[0]
        return row

    def __years_played_list(self, homepage_soup:BeautifulSoup) -> list[str]:
        """Parse the standard batting/pitching table to get a list of the years
           a player played in.

        Args:
          homepage_soup: Beautiful Soup object for the player's homepage on bRef

        Returns:
          List of years as strings
        """
        
        # FIND ALL YEARS BATTING AND PITCHING
        years_parsed: list[str] = []
        for table_prefix in ['batting', 'pitching']:
            standard_table = homepage_soup.find('div', attrs = {'id': f'all_{table_prefix}_standard'})
            if standard_table:
                year_soup_objects_list = standard_table.find_all('tr', attrs = {'id': re.compile(f'{table_prefix}_standard.')})
                years_parsed += [year['id'].split('.')[-1] for year in year_soup_objects_list]
        
        # FILTER TO UNIQUE
        years_parsed = list(set(years_parsed))

        return years_parsed

    def __team_w_most_games_played(self, type:str, homepage_soup:BeautifulSoup, years_filter_list:list[int]=[]):
        """Parse the standard batting/pitching table to get a list of the years
           a player played in.

        Args:
          type: Player is Pitcher or Hitter.
          homepage_soup: Beautiful Soup object for the player's homepage on bRef
          years_filter_list: Optional list of years to include

        Returns:
          List of years as strings
        """
        table_prefix = 'batting' if type == 'Hitter' else 'pitching'
        standard_table = homepage_soup.find('div', attrs = {'id': f'all_{table_prefix}_standard'})
        year_soup_objects_list = standard_table.find_all('tr', attrs = {'id': re.compile(f'{table_prefix}_standard.')})
        teams_and_games_played = {}
        for year_object in year_soup_objects_list:
            year = int(year_object.find('th',attrs={'data-stat': 'year_ID'}).get_text())
            if len(years_filter_list) < 1 or (year in years_filter_list):
                team = year_object.find('td',attrs={'data-stat': 'team_ID'}).get_text()
                games = int(year_object.find('td',attrs={'data-stat': 'G'}).get_text())
                if team != 'TOT':
                    if team in teams_and_games_played.keys():
                        games += teams_and_games_played[team]
                    teams_and_games_played[team] = games
        if len(teams_and_games_played.keys()) > 0:
            team_w_most_games = sorted(teams_and_games_played.items(), key=operator.itemgetter(1), reverse=True)[0][0]
            return team_w_most_games
        else:
            return 'TOT'

    def __get_stat_list_from_standard_table(self, type:str, homepage_soup:BeautifulSoup, stat_key:str) -> list:
        """Parse the standard batting/pitching table to get a list of values for a given stat.

        Args:
          type: Player is Pitcher or Hitter.
          homepage_soup: Beautiful Soup object for the player's homepage on bRef
          years_filter_list: Optional list of years to include

        Returns:
          List of stats across years.
        """
        table_prefix = 'batting' if type == 'Hitter' else 'pitching'
        standard_table = homepage_soup.find('div', attrs = {'id': f'all_{table_prefix}_standard'})
        year_soup_objects_list = standard_table.find_all('tr', attrs = {'id': re.compile(f'{table_prefix}_standard.')})
        stat_list = []
        for year_object in year_soup_objects_list:
            stat_object = year_object.find('td',attrs={'data-stat': stat_key})
            if stat_object:
                stat = stat_object.get_text()
                stat = self.__convert_to_numeric(stat)
                stat_list.append(stat)
        
        if len(stat_list) < 1:
            return None

        return stat_list

    def __is_pitcher_from_1901_to_1918(self, year:int, type:str) -> bool:
        """Checks to see if the player is a pitcher and the year is between 1901-1917.
        
        Args:
          year: Year for player stats
          type: String to designate player type ('Pitcher','Hitter')
        
        Returns:
          TRUE or FALSE bool
        """
        try:
            return int(year) > 1900 and int(year) < 1918 and type == 'Pitcher'
        except:
            return False

    def __find_partial_team_stats_row(self, soup_object:BeautifulSoup, team:str, year:int, return_soup_object:bool=False) -> BeautifulSoup:
        """Iterates through each object to try to find specific team stats for a given year.
        
        Args:
          soup_object: Beautiful Soup object to search in
          team: Team ID to search for
          year: Year for player stats
          return_soup_object: Optionally return the soup object instead of the dictionary
        
        Returns:
          Soup object for the players statline for that specific team.
        """

        # TEAM OVERRIDE IS NONE, RETURN NONE
        if not team or soup_object is None:
            return None

        # FIND ALL OPPORTUNITIES
        partial_seasons = soup_object.find_all('tr',attrs={'class':'partial_table'})

        # FILTER TO ROW WHERE TEAM AND YEAR MATCH
        for season in partial_seasons:
            data = self.__parse_generic_bref_row(season)
            if 'team_ID' in data.keys() and 'year_ID' in data.keys():
                if data['team_ID'] == team and str(data['year_ID']) == year:
                    return season if return_soup_object else data

        # NO MATCHES, RETURN NONE    
        return None
            
# ------------------------------------------------------------------------
# HELPER METHODS
# ------------------------------------------------------------------------

    @property
    def cache_filename(self) -> str:
        """Name of cache file for player data. """
        years_as_str = '-'.join([str(y) for y in self.years])
        override_type = f"{f'-{self.pitcher_override}' if self.pitcher_override else ''}{f'-{self.hitter_override}' if self.hitter_override else ''}"
        override_team = f'-{self.team_override}' if self.team_override else ""
        override_period = f"-{self.stats_period.id}"
        return f"{years_as_str}-{self.baseball_ref_id}{override_type}{override_team}{override_period}.json"

    def load_cached_data(self, filename:str) -> dict:
        """Check if data file exists in local storage, load and return JSON converted to a dict
        
        Args:
          data: Dictionary of transformed player data.
          filename: Name of the JSON file.

        Returns:
          Dictionary of locally cached player data.
        """

        folder_path = self.cache_folder_path
        full_path = os.path.join(folder_path, filename)

        # RETURN NONE IF FILE DOES NOT EXIST
        if not os.path.isfile(full_path) or self.ignore_cache:
            return None
        
        # RETURN NONE IF FILE IS OVER 10 MINS OLD
        mins_since_modification = self.__file_mins_since_modification(path=full_path)
        if mins_since_modification > 30.0 and not self.disable_cleaning_cache:
            return None

        file = open(full_path, 'r')
        data = json.loads(file.read())

        # REMOVE STALE FILES
        self.__remove_old_files(folder_path=folder_path)
        
        return data

    def __cache_data_locally(self, data:dict, filename:str) -> None:
        """Store player data dictionary locally to cache as JSON.

        Args:
          data: Dictionary of transformed player data.
          filename: Name of the JSON file.

        Returns:
          None
        """
        folder_path = self.cache_folder_path
        full_path = os.path.join(folder_path, filename)
        with open(full_path, "w", encoding="utf-8") as file:
            json.dump(data, file, indent=2, ensure_ascii=False)

        # REMOVE STALE FILES
        self.__remove_old_files(folder_path=folder_path)
    
    def __remove_old_files(self, folder_path:str, mins_cutoff:float = 30.0) -> None:

        # DISABLE CLEANING
        if self.disable_cleaning_cache:
            return

        # CLEAR OUT OLD FILES
        for item in os.listdir(folder_path):
            if item != '.gitkeep':
                item_path = os.path.join(folder_path, item)
                is_file_stale = self.__file_mins_since_modification(item_path) >= mins_cutoff
                if is_file_stale:
                    os.remove(item_path)

    def __file_mins_since_modification(self, path:str) -> float:
        """Checks modified date of file.
           Used for cleaning and reading from cache.

        Args:
          path: String path to file in os.

        Returns:
            Float with time in mins since modification.
        """

        datetime_current = datetime.now()
        datetime_uploaded = datetime.fromtimestamp(os.path.getmtime(path))
        file_age_mins = (datetime_current - datetime_uploaded).total_seconds() / 60.0

        return file_age_mins
    
    def __name_last_initial(self, name:str) -> str:
        """Parse first initial of Player's last name.

        Need to account for >2 words and Suffixes (Jr, Sr, etc)

        Args:
          name: Full name of Player

        Returns:
          First Initial of Last Name (ex: 'Ken Griffey Jr' -> 'g')
        """

        remove_punctuation = str.maketrans('', '', string.punctuation)
        name_wo_punctuation = name.translate(remove_punctuation)

        name_no_suffix = name_wo_punctuation.lower()
        illegal_suffixes = [' jr', ' sr']
        for suffix in illegal_suffixes:
            if name_no_suffix.endswith(suffix):
                name_no_suffix = name_no_suffix.replace(suffix, '')

        last_initial = name_no_suffix.split(' ')[1][:1]
        return last_initial

    def __percentile(self, minValue:float, maxValue:float, value:float) -> float:
        """Get percentile of value given a range.

        Args:
          minValue: minimum of range
          maxValue: maximum of range
          value: value to compare

        Returns:
          float for percentile within range
        """

        percentile_raw = (value-minValue) / (maxValue-minValue)

        return min(percentile_raw,1.0) if percentile_raw > 0 else 0

    def __convert_to_numeric(self, string_value:str):
        """Will convert a string to either int or float if able, otherwise return as string

        Args:
          string_value: String for attribute

        Returns:
          Converted attribute
        """
        # CONVERT TYPE IF INT OR FLOAT

        if string_value is None:
            return 0

        if string_value.isdigit():
            return int(string_value)
        elif string_value.replace('.','',1).isdigit() and string_value.count('.') < 2:
            return float(string_value)
        else:
            # RETURN ORIGINAL STRING
            return string_value
        
    def __aggregate_stats_list(self, category:str, stats:list[any], str_agg_type:str = 'mode') -> any:
        """Aggregate list of stats into one value.

        Args:
          category: What the stat represents.
          stats: List of stats. Can be any type, including str.
          str_agg_type: How to aggregate if type is string. Accepted values are 'mode' or 'last'

        Returns:
          Single value representing the aggregate of stats.
        """

        # CHECK FOR AT LEAST 1 VALUE
        if len(stats) == 0:
            return None
        
        first_value_type = type(stats[0])
        if first_value_type == str:
            match str_agg_type:
                case 'mode': return mode(stats)
                case 'last': return stats[-1]
        elif category == 'IP':

            # CONVERT THE STATS LIST DECIMAL VALUES FROM .1, .2 to .33, .66
            converted_stats = []
            for stat in stats:
                decimal_part = stat % 1.0
                new_decimal = 0.0
                match round(decimal_part, 1):
                    case 0.1: new_decimal = 1.0 / 3.0
                    case 0.2: new_decimal = 2.0 / 3.0
                converted_stats.append(math.floor(stat) + new_decimal)
            
            # GET TOTAL AND CONVERT BACK TO "BASEBALL" DECIMAL
            total_real_decimal = sum(converted_stats)
            total_decimal_part = total_real_decimal % 1.0
            new_total_decimal_part = 0.0
            match round(total_decimal_part, 1):
                case 0.3: new_total_decimal_part = 0.1
                case 0.7: new_total_decimal_part = 0.2
                case 1.0: new_total_decimal_part = 1.0
            
            return math.floor(total_real_decimal) + new_total_decimal_part
        else:
            stats = [s for s in stats if len(str(s)) != 0]
            return sum(stats)

    def __sum_ip(self, ip_list: list[float]) -> float:
        """Sum IP list with special handling for partial innings.
        
        Args:
          ip_list: List of IP values as floats.

        Returns:
          Float with total IP.
        """

        if len(ip_list) == 0:
            return 0

        ip_decimal_multiplier = (3 + 1/3)
        whole_numbers = sum([math.floor(ip) for ip in ip_list])
        decimals_regular = sum([ (ip % 1) * ip_decimal_multiplier for ip in ip_list])
        
        decimal_baseball = math.floor(decimals_regular) + ( (decimals_regular % 1) / ip_decimal_multiplier )
        total_ip = round(whole_numbers + decimal_baseball, 1)

        return total_ip
<|MERGE_RESOLUTION|>--- conflicted
+++ resolved
@@ -1364,20 +1364,12 @@
             aggregated_data['last_game_date'] = last_game_date_str
 
             # UPDATE STATS PERIOD OBJECT WITH EXACT GAME DATES
-<<<<<<< HEAD
-            try:
-                self.stats_period.start_date = datetime.strptime(f'{first_game_date_str} {self.year_input}', "%b %d %Y").date()
-                self.stats_period.end_date = datetime.strptime(f'{last_game_date_str} {self.year_input}', "%b %d %Y").date()
-            except:
-                pass
-=======
             if not self.disable_stats_period_range_updates:
                 try:
                     self.stats_period.start_date = datetime.strptime(f'{first_game_date_str} {self.year_input}', "%b %d %Y").date()
                     self.stats_period.end_date = datetime.strptime(f'{last_game_date_str} {self.year_input}', "%b %d %Y").date()
                 except:
                     pass
->>>>>>> ebf27b1d
         
         return aggregated_data
 
