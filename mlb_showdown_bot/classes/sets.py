from enum import Enum
import numpy as np
try:
    from .metadata import SpeedMetric
    from .player_position import PlayerType, PlayerSubType, Position
    from .metrics import Stat, PointsMetric
    from .value_range import ValueRange
<<<<<<< HEAD
    from .images import PlayerImageComponent, TemplateImageComponent, ImageParallel, Expansion
    from .chart import Chart, ChartCategory
=======
    from .images import PlayerImageComponent, TemplateImageComponent, ImageParallel, Expansion, SpecialEdition
    from .chart import Chart
>>>>>>> ebf27b1d
except ImportError:
    from metadata import SpeedMetric
    from player_position import PlayerType, PlayerSubType, Position
    from metrics import Stat, PointsMetric
    from value_range import ValueRange
<<<<<<< HEAD
    from images import PlayerImageComponent, TemplateImageComponent, ImageParallel, Expansion
    from chart import Chart, ChartCategory
=======
    from images import PlayerImageComponent, TemplateImageComponent, ImageParallel, Expansion, SpecialEdition
    from chart import Chart
>>>>>>> ebf27b1d


class Era(Enum):
    """ Class that stores metadata about each Showdown Bot "Era".

    Each era represents a statistical period in baseball history. The purpose of eras is to adjust cards to the way the game was played in that period. Similar to how metrics like WAR, OPS+, ERA+ change based on the season.
    """

    PRE_1900 = "PRE 1900 ERA"
    DEAD_BALL = "DEAD BALL ERA"
    LIVE_BALL = "LIVE BALL ERA"
    INTEGRATION = "INTEGRATION ERA"
    EXPANSION = "EXPANSION ERA"
    FREE_AGENCY = "FREE AGENCY ERA"
    STEROID = "STEROID ERA"
    POST_STEROID = "POST STEROID ERA"
    STATCAST = "STATCAST ERA"
    PITCH_CLOCK = "PITCH CLOCK ERA"

    @property
    def year_range(self) -> list[int]:
        match self.name:
            case 'PRE_1900': return list(range(1884, 1900))
            case 'DEAD_BALL': return list(range(1900, 1920))
            case 'LIVE_BALL': return list(range(1920, 1942))
            case 'INTEGRATION': return list(range(1942, 1961))
            case 'EXPANSION': return list(range(1961, 1977))
            case 'FREE_AGENCY': return list(range(1977, 1994))
            case 'STEROID': return list(range(1994, 2010))
            case 'POST_STEROID': return list(range(2010, 2015))
            case 'STATCAST': return list(range(2015, 2023))
            case 'PITCH_CLOCK': return list(range(2023, 2025))

    @property
    def speed_multiplier(self) -> float:
        match self.name:
            case 'PRE_1900': return 0.80
            case 'DEAD_BALL': return 0.80
            case 'PITCH_CLOCK': return 0.99
            case _: return 1.0

    @property
    def value_no_era_suffix(self) -> str:
        return self.value.replace(' ERA', '')




# ------------------------------------------------------------------------------
# SET
# ------------------------------------------------------------------------------

class Set(str, Enum):
    """ Card logic and style metadata. Includes Showdown Bot produced sets and the original WOTC sets. 
    
        WOTC:
          - 2000
          - 2001
          - 2002
          - 2003
          - 2004
          - 2005

        Showdown Bot
          - CLASSIC
          - EXPANDED
    """

    _2000 = "2000"
    _2001 = "2001"
    _2002 = "2002"
    _2003 = "2003"
    _2004 = "2004"
    _2005 = "2005"
    CLASSIC = "CLASSIC"
    EXPANDED = "EXPANDED"

    def __repr__(self) -> str:
        return self.value

    # ---------------------------------------
    # SET ORIGINATION
    # ---------------------------------------

    @property
    def is_wotc(self) -> bool:
        return self.value not in ['CLASSIC', 'EXPANDED']
    
    @property
    def is_showdown_bot(self) -> bool:
        return not self.is_wotc
    
    @property
    def year(self) -> str:
        return self.value if self.is_wotc else '2022'
    
    @property
    def is_00_01(self) -> bool:
        return self.value in ['2000','2001']
    
    @property
    def is_04_05(self) -> bool:
        return self.value in ['2004','2005']
    
    @property
    def is_after_03(self) -> bool:
        return self.value in ['2004','2005','CLASSIC','EXPANDED',]
    
    
    # ---------------------------------------
    # ELIGIBILITY
    # ---------------------------------------

    @property
    def is_eligibile_for_year_container(self) -> bool:
        return self.value in ['2000', '2001', '2002', '2003', '2004', '2005', 'CLASSIC', 'EXPANDED', ] # NOW ENABLED FOR ALL SETS
    
    @property
    def is_year_container_text(self) -> bool:
        """ Applies to 04+ sets, uses text next to logo instead of container for displaying the year"""
        return self.value in ['2004','2005','CLASSIC','EXPANDED',]

    @property
    def is_eligibile_for_year_plus_one(self) -> bool:
        return self.is_04_05 or self.value == '2003'
    
    # ---------------------------------------
    # DEFAULTS
    # ---------------------------------------
    
    def default_set_number(self, year_str: str) -> str:
        return '—' if self.value in ['2003', '2004', '2005', 'CLASSIC', 'EXPANDED'] else year_str

    # ---------------------------------------
    # METRICS
    # ---------------------------------------

    @property
    def shOPS_command_adjustment_factor_weight(self) -> float:
        return 0.15

    # ---------------------------------------
    # SPEED
    # ---------------------------------------

    @property
    def max_in_game_spd(self) -> int:
        return 28
    
    @property
    def min_in_game_spd(self) -> int:
        return 8
    
    @property
    def speed_c_cutoff(self) -> int:
        match self.value:
            case '2002': return 13
            case _: return 12
    
    def speed_metric_multiplier(self, metric: SpeedMetric, use_variable_speed_multiplier:bool) -> float:
        if use_variable_speed_multiplier:
            return self.variable_speed_multiplier
        
        if metric == SpeedMetric.STOLEN_BASES:
            match self.value:
                case '2000': return 1.21
                case '2001': return 1.22
                case '2002': return 1.25
                case '2003': return 0.962
                case '2004': return 0.98
                case _: return 1.0
        
        return 1.0
    
    @property
    def variable_speed_multiplier(self) -> float:
        return 1.05 if self.is_00_01 else 1.00

    # ---------------------------------------
    # POSITIONS/DEFENSE
    # ---------------------------------------

    @property
    def catcher_position_name(self) -> str:
        return 'C' if self.is_00_01 else 'CA'

    def position_defense_max(self, position:Position) -> float:
        match position:
            case Position.CA: return 11 if self.value == '2001' else 12
            case Position._1B: return 1
            case Position._2B: return 5
            case Position._3B: return 4.5 if self.is_showdown_bot else 4
            case Position.SS: return 6 if self.is_showdown_bot else 5
            case Position.CF: return 3.5 if self.is_showdown_bot else 3
            case Position.LFRF | Position.OF | Position.RF | Position.LF: return 2
            case Position.IF: return 1
            case _: return 0

    @property
    def min_number_of_games_defense(self) -> int:
        return 7 

    def min_pct_of_games_defense(self, is_multi_year:bool) -> float:
        return 0.25 if is_multi_year else 0.15

    @property
    def starting_pitcher_pct_games_started(self) -> float:
        return 0.40

    @property
    def closer_min_saves_required(self) -> int:
        return 10
    
    @property
    def num_position_slots(self) -> int:
        return 3 if self.is_showdown_bot else 2
    
    @property
    def defense_floor(self) -> int:
        return -2 if self.is_showdown_bot else 0
    
    @property
    def infield_plus_one_requirement(self) -> int:
        return 6
    
    @property
    def is_outfield_split(self) -> bool:
        return self.value in ['2000','2001','2002']

    @property
    def dh_string(self) -> str:
        return 'DH' if self.value == '2000' else '–'
    
    # ---------------------------------------
    # ICONS
    # ---------------------------------------

    @property
    def has_icons(self) -> bool:
        return self.value in ['2003','2004','2005','CLASSIC','EXPANDED',]
    
    @property
    def has_icon_pts(self) -> bool:
        return self.has_icons and self.value != 'CLASSIC'
    
    def icon_paste_coordinates(self, index:int) -> tuple[int,int]:
        match self.value:
            case '2003':
                y_position = 1905 if (index % 2) == 1 else 1830
                starting_x = 1005
                x_offset = int(-75 * (round(index * 1.001 / 2.0) - 1))
                return (starting_x + x_offset, y_position)

            case '2004' | '2005' | 'CLASSIC' | 'EXPANDED':
                is_04_05 = self.value in ['2004','2005']
                starting_x = 1050 if is_04_05 else 0
                starting_y = 1695 if is_04_05 else -4
                distance_between_icons = 75 if is_04_05 else 69
                return (int(starting_x + ( (index - 1) * distance_between_icons )), starting_y)


    # ---------------------------------------
    # CHART
    # ---------------------------------------    

    @property
    def onbase_out_combinations(self) -> list[tuple[int,int]]:
        match self.value:
            case '2000': return [
                (4,5),
                (5,2),(5,3),(5,4),(5,5),
                (6,2),(6,3),(6,4),(6,5),
                (7,2),(7,3),(7,4),(7,5),
                (8,2),(8,3),(8,4),(8,5),
                (9,2),(9,3),(9,4),(9,5),
                (10,2),(10,3),(10,4),(10,5),
                (11,2),(11,3),
                (12,0),(12,2),(12,3),
                (13,0),(13,1),
            ]
            case '2001': return [
                (4,5),(4,6),
                (5,2),(5,3),(5,4),(5,5),(5,6),
                (6,2),(6,3),(6,4),(6,5),(6,6),
                (7,2),(7,3),(7,4),(7,5),(7,6),
                (8,2),(8,3),(8,4),(8,5),
                (9,2),(9,3),(9,4),(9,5),
                (10,2),(10,3),(10,4),
                (11,2),(11,3),
                (12,0),(12,2),(12,3),
                (13,0),(13,1),
            ]
            case '2002': return [
                (7,5),(7,6),(7,7),(7,8),(7,9),(7,10),
                (8,5),(8,6),(8,7),(8,8),
                (9,5),(9,6),(9,7),
                (10,5),(10,6),(10,7),
                (11,5),(11,6),(11,7),
                (12,5),(12,6),(12,7),
                (13,5),(13,6),(13,7),
                (14,5),(14,6),(14,7),
                (15,6),(15,7),
                (16,0),(16,2),(16,3),(16,4),(16,5),(16,6),
            ]
            case '2003': return [
                (7,8),(7,9),(7,10),
                (8,5),(8,6),(8,7),(8,8),(8,9),
                (9,5),(9,6),(9,7),(9,8),
                (10,5),(10,6),(10,7),
                (11,5),(11,6),(11,7),
                (12,5),(12,6),(12,7),
                (13,5),(13,6),(13,7),
                (14,0),(14,2),(14,3),(14,5),(14,6),(14,7),
                (15,6),(15,7),
                (16,0),(16,2),(16,3),(16,4),(16,5),(16,6),
            ]
            case '2004' | '2005': return [
                (7,8),(7,9),(7,10),(7,11),
                (8,7),(8,8),(8,9),(8,10),(8,11),
                (9,5),(9,6),(9,7),(9,8),(9,9),(9,10),(9,11),
                (10,5),(10,6),(10,7),(10,8),
                (11,5),(11,6),(11,7),(11,8),
                (12,5),(12,6),(12,7),
                (13,5),(13,6),(13,7),
                (14,5),(14,6),(14,7),
                (15,6),(15,7),
                (16,0),(16,2),(16,3),(16,4),(16,5),(16,6),
            ]
            case 'CLASSIC': return [
                (4,5),(4,6),
                (5,2),(5,3),(5,4),(5,5),(5,6),
                (6,2),(6,3),(6,4),(6,5),(6,6),
                (7,3),(7,4),(7,5),(7,6),
                (8,3),(8,4),(8,5),(8,6),
                (9,3),(9,4),(9,5),(9,6),
                (10,2),(10,3),(10,4),(10,5),
                (11,2),(11,3),(11,4),(11,5),
                (12,0),(12,2),(12,3),(12,4),
                (13,0),(13,1),
            ]
            case 'EXPANDED': return [
                (7,7),(7,8),(7,9),(7,10),(7,11),(7,12),
                (8,5),(8,6),(8,7),(8,8),(8,9),(8,10),(8,11),
                (9,5),(9,6),(9,7),(9,8),(9,9),(9,10),(9,11),
                (10,5),(10,6),(10,7),(10,8),
                (11,5),(11,6),(11,7),(11,8),
                (12,5),(12,6),(12,7),
                (13,5),(13,6),(13,7),
                (14,5),(14,6),(14,7),
                (15,6),(15,7),(15,8),
                (16,0),(16,2),(16,3),(16,4),(16,5),(16,6),
            ]

    @property
    def control_out_combinations(self) -> list[tuple[int,int]]:
        match self.value:
            case '2000': return [
                (0,16),(0,17),(0,18),
                (2,15),(2,16),(2,18),
                (3,15),(3,16),(3,17),(3,18),
                (4,14),(4,15),(4,16),(4,17),(4,18),
                (5,15),(5,16),(5,17),(5,18),(5,19),
                (6,15),(6,16),(6,17),(6,18),(6,19),(6,20),
            ]
            case '2001': return [
                (0,17),(0,18),
                (1,17),(1,18),
                (2,16),(2,17),(2,18),
                (3,14),(3,15),(3,16),(3,17),(3,18),
                (4,14),(4,15),(4,16),(4,17),(4,18),
                (5,14),(5,15),(5,16),(5,17),(5,18),(5,19),
                (6,14),(6,15),(6,16),(6,17),(6,18),(6,19),(6,20),
            ]
            case '2002': return [
                (1,15),(1,16),(1,17),(1,18),(1,19),
                (2,15),(2,16),(2,17),(2,18),(2,19),
                (3,15),(3,16),(3,17),(3,18),(3,19),
                (4,14),(4,15),(4,16),(4,17),(4,18),(4,19),
                (5,15),(5,16),(5,17),(5,18),
                (6,16),(6,17),(6,18),(6,19),(6,20),
            ]
            case '2003': return [
                (1,15),(1,16),(1,18),
                (2,14),(2,15),(2,16),(2,18),
                (3,14),(3,15),(3,16),(3,17),(3,18),
                (4,14),(4,15),(4,16),(4,17),(4,18),
                (5,15),(5,16),(5,17),(5,18),
                (6,16),(6,17),(6,18),(6,19),(6,20),
            ]
            case '2004' | '2005': return [
                (1,13),(1,14),(1,15),(1,16),(1,18),(1,19),
                (2,14),(2,15),(2,16),(2,18),(2,19),
                (3,15),(3,16),(3,17),(3,18),(3,19),
                (4,14),(4,15),(4,16),(4,17),(4,18),
                (5,12),(5,14),(5,15),(5,16),(5,17),(5,18),(5,19),
                (6,15),(6,16),(6,17),(6,18),(6,19),(6,20),
            ]
            case 'CLASSIC': return [
                (0,17),(0,18),
                (1,17),(1,18),
                (1,16),(2,16),(2,17),(2,18),
                (3,14),(3,15),(3,16),(3,17),(3,18),(3,19),
                (4,14),(4,15),(4,16),(4,17),(4,18),
                (5,14),(5,15),(5,16),(5,17),(5,18),(5,19),
                (6,14),(6,15),(6,16),(6,17),(6,18),(6,19),(6,20),
            ]
            case 'EXPANDED': return [
                (1,14),(1,15),(1,16),(1,17),(1,18),(1,19),
                (2,15),(2,16),(2,17),(2,18),(2,19),
                (3,15),(3,16),(3,17),(3,18),(3,19),
                (4,15),(4,16),(4,17),(4,18),(4,19),
                (5,14),(5,15),(5,16),(5,17),(5,18),(5,19),
                (6,14),(6,15),(6,16),(6,17),(6,18),(6,19),(6,20),
            ]

    def command_out_combinations(self, player_type:PlayerType) -> list[tuple[int,int]]:
        return self.control_out_combinations if player_type.is_pitcher else self.onbase_out_combinations

    def command_out_accuracy_weighting(self, command:int, outs:int) -> float:
        command_out_str = f"{command}-{outs}"
        match self.value:
            case '2000':
                match command_out_str:
                    case '7-2' | '8-2' | '9-2': return 0.999
                    case '2-18': return 0.97
            case '2001':
                match command_out_str:
                    case '7-2' | '8-2' | '9-2': return 0.999
                    case '1-18': return 0.975
                    case '2-18': return 0.97
                    case '3-18' | '4-18': return 0.98
                    case '3-16': return 0.997
            case '2002':
                match command_out_str:
                    case '11-5': return 0.99
                    case '9-5': return 0.99
            case '2003':
                match command_out_str: 
                    case '1-18': return 0.99
                    case '2-18': return 0.98
                    case '3-17': return 0.99
                    case '3-18': return 0.99
                    case '4-18': return 0.98
                    case '14-0': return 0.98
                    case '15-7': return 0.98
            case '2004':
                match command_out_str: 
                    case '1-18': return 0.98
                    case '1-19': return 0.97
                    case '2-18': return 0.985
                    case '2-19': return 0.975
                    case '3-17': return 0.99
                    case '3-18': return 0.99
                    case '3-19': return 0.965
                    case '4-15': return 0.99
                    case '4-18': return 0.98

                    case '10-8': return 0.99
                    case '11-8': return 0.99
                    case '9-5': return 0.995
            case '2005':
                match command_out_str: 
                    case '1-18': return 0.99
                    case '1-19': return 0.97
                    case '2-18': return 0.985
                    case '2-19': return 0.975
                    case '3-17': return 0.99
                    case '3-18': return 0.99
                    case '3-19': return 0.965
                    case '4-15': return 0.99
                    case '4-18': return 0.98

                    case '10-8': return 0.99
                    case '11-8': return 0.99
                    case '9-5': return 0.995
            case 'CLASSIC':
                match command_out_str:
                    case '3-19' | '2-18' | '1-18': return 0.99
            case 'EXPANDED':
                match command_out_str:
                    case '3-19': return 0.98
                    case '3-18': return 0.99
                    case '2-18': return 0.993
                    case '1-18': return 0.99
                    case '2-19': return 0.98
                    case '1-19': return 0.99

        # DEFAULT TO 1.0
        return 1.00
    
    def test_command_out_combinations(self, is_pitcher:bool) -> list[tuple[int,int]]:
        hitter_command_range = np.arange(8, 11, 0.1).tolist() if self.has_expanded_chart else np.arange(6, 9, 0.1).tolist()
        hitter_out_range = np.arange(5, 8, 0.1).tolist() if self.has_expanded_chart else np.arange(2, 5, 0.1).tolist()
        command_range = np.arange(1, 5, 0.1).tolist() if is_pitcher else hitter_command_range
        outs_range = np.arange(15, 18, 0.1).tolist() if is_pitcher else hitter_out_range
        all_combos = [(c, o) for c in command_range for o in outs_range]
        return all_combos

    def chart_accuracy_slashline_weights(self, player_sub_type:PlayerSubType) -> dict[str, float]:
        match self.value:
            case '2000':
                match player_sub_type:
                    case PlayerSubType.POSITION_PLAYER: return {
                        Stat.OBP.value: 3.0,
                        Stat.SLG.value: 1.0,
                    }
                    case PlayerSubType.STARTING_PITCHER | PlayerSubType.RELIEF_PITCHER: return {
                        Stat.OBP.value: 2.0,
                        Stat.SLG.value: 1.0,
                    }
            case '2001':
                match player_sub_type:
                    case PlayerSubType.POSITION_PLAYER: return {
                        Stat.OBP.value: 3.0,
                        Stat.SLG.value: 1.0,
                    }
                    case PlayerSubType.STARTING_PITCHER | PlayerSubType.RELIEF_PITCHER: return {
                        Stat.OBP.value: 3.0,
                        Stat.SLG.value: 2.0,
                    }
            case '2002':
                match player_sub_type:
                    case PlayerSubType.POSITION_PLAYER: return {
                        Stat.OBP.value: 3.0,
                        Stat.SLG.value: 1.0,
                    }
                    case PlayerSubType.STARTING_PITCHER | PlayerSubType.RELIEF_PITCHER: return {
                        Stat.OBP.value: 2.0,
                        Stat.SLG.value: 1.0,
                        Stat.OPS.value: 3.0,
                    }
            case '2003':
                match player_sub_type:
                    case PlayerSubType.POSITION_PLAYER: return {
                        Stat.OBP.value: 3.0,
                        Stat.SLG.value: 1.0,
                        Stat.OPS.value: 1.0,
                    }
                    case PlayerSubType.STARTING_PITCHER | PlayerSubType.RELIEF_PITCHER: return {
                        Stat.OBP.value: 3.0,
                        Stat.SLG.value: 1.0,
                        Stat.OPS.value: 1.0,
                    }
            case '2004':
                match player_sub_type:
                    case PlayerSubType.POSITION_PLAYER: return {
                        Stat.OBP.value: 4.0,
                        Stat.SLG.value: 1.0,
                    }
                    case PlayerSubType.STARTING_PITCHER | PlayerSubType.RELIEF_PITCHER: return {
                        Stat.OBP.value: 3.0,
                        Stat.SLG.value: 1.0,
                    }
            case '2005':
                match player_sub_type:
                    case PlayerSubType.POSITION_PLAYER: return {
                        Stat.OBP.value: 2.5,
                        Stat.SLG.value: 1.0,
                    }
                    case PlayerSubType.STARTING_PITCHER | PlayerSubType.RELIEF_PITCHER: return {
                        Stat.OBP.value: 3.0,
                        Stat.SLG.value: 1.0,
                        Stat.OPS.value: 1.0,
                    }
            case 'CLASSIC' | 'EXPANDED':
                match player_sub_type:
                    case PlayerSubType.POSITION_PLAYER: return {
                        Stat.OBP.value: 1.5,
                        Stat.SLG.value: 1.0,
                    }
                    case PlayerSubType.STARTING_PITCHER | PlayerSubType.RELIEF_PITCHER: return {
                        Stat.OBP.value: 2.0,
                        Stat.SLG.value: 1.0,
                    }

    @property
    def has_expanded_chart(self) -> bool:
        return self.value in ['2002','2003','2004','2005','EXPANDED',]
    
    @property
    def has_classic_chart(self) -> bool:
        return not self.has_expanded_chart
    
    @property
    def is_chart_horizontal(self) -> bool:
        return self.is_after_03
    
    @property
    def pu_normalizer_1988(self) -> float:
        return 0.5
    
    @property
    def pu_multiplier(self) -> float:
        match self.value:
            case '2000': return 2.1
            case '2001': return 2.8
            case '2002': return 2.8
            case '2003': return 2.2
            case '2004': return 2.05
            case '2005': return 2.4
            case 'CLASSIC': return 2.5
            case 'EXPANDED': return 2.4
    
    def gb_multiplier(self, player_type: PlayerType, era: Era) -> float:
        match player_type:
            case PlayerType.HITTER:
                match self.value:
                    case '2000':
                        match era:
                            case Era.PRE_1900 | Era.DEAD_BALL | Era.LIVE_BALL: return 1.10
                            case Era.INTEGRATION | Era.EXPANSION | Era.FREE_AGENCY: return 1.05
                            case Era.STEROID | Era.POST_STEROID: return 1.00
                            case Era.STATCAST | Era.PITCH_CLOCK: return 0.95
                    case '2001':
                        match era:
                            case Era.PRE_1900 | Era.DEAD_BALL | Era.LIVE_BALL: return 1.20
                            case Era.INTEGRATION | Era.EXPANSION | Era.FREE_AGENCY: return 1.15
                            case Era.STEROID | Era.POST_STEROID: return 1.15
                            case Era.STATCAST | Era.PITCH_CLOCK: return 1.00
                    case '2002':
                        match era:
                            case Era.PRE_1900 | Era.DEAD_BALL | Era.LIVE_BALL: return 1.25
                            case Era.INTEGRATION | Era.EXPANSION | Era.FREE_AGENCY: return 1.20
                            case Era.STEROID | Era.POST_STEROID: return 1.17
                            case Era.STATCAST | Era.PITCH_CLOCK: return 1.10
                    case '2003':
                        match era:
                            case Era.PRE_1900 | Era.DEAD_BALL | Era.LIVE_BALL: return 1.20
                            case Era.INTEGRATION | Era.EXPANSION | Era.FREE_AGENCY: return 1.15
                            case Era.STEROID | Era.POST_STEROID: return 1.05
                            case Era.STATCAST | Era.PITCH_CLOCK: return 1.00
                    case '2004' | '2005':
                        match era:
                            case Era.PRE_1900 | Era.DEAD_BALL | Era.LIVE_BALL: return 1.20
                            case Era.INTEGRATION | Era.EXPANSION | Era.FREE_AGENCY: return 1.15
                            case Era.STEROID | Era.POST_STEROID: return 1.00
                            case Era.STATCAST | Era.PITCH_CLOCK: return 1.00
                    case 'CLASSIC' | 'EXPANDED':
                        match era:
                            case Era.PRE_1900 | Era.DEAD_BALL | Era.LIVE_BALL: return 1.10
                            case Era.INTEGRATION | Era.EXPANSION | Era.FREE_AGENCY: return 1.05
                            case Era.STEROID | Era.POST_STEROID: return 1.00
                            case Era.STATCAST | Era.PITCH_CLOCK: return 0.90
            case PlayerType.PITCHER:
                match self.value:
                    case '2000':
                        match era:
                            case Era.PRE_1900 | Era.DEAD_BALL | Era.LIVE_BALL: return 1.05
                            case Era.INTEGRATION | Era.EXPANSION | Era.FREE_AGENCY: return 1.00
                            case Era.STEROID | Era.POST_STEROID: return 0.85
                            case Era.STATCAST | Era.PITCH_CLOCK: return 0.82
                    case '2001':
                        match era:
                            case Era.PRE_1900 | Era.DEAD_BALL | Era.LIVE_BALL: return 1.05
                            case Era.INTEGRATION | Era.EXPANSION | Era.FREE_AGENCY: return 1.00
                            case Era.STEROID: return 0.93
                            case Era.POST_STEROID: return 0.90
                            case Era.STATCAST | Era.PITCH_CLOCK: return 0.85
                    case '2002':
                        match era:
                            case Era.PRE_1900 | Era.DEAD_BALL | Era.LIVE_BALL: return 1.05
                            case Era.INTEGRATION | Era.EXPANSION | Era.FREE_AGENCY: return 1.00
                            case Era.STEROID: return 0.88
                            case Era.POST_STEROID: return 0.90
                            case Era.STATCAST | Era.PITCH_CLOCK: return 0.85
                    case '2003' | '2004' | '2005':
                        match era:
                            case Era.PRE_1900 | Era.DEAD_BALL | Era.LIVE_BALL: return 1.15
                            case Era.INTEGRATION | Era.EXPANSION | Era.FREE_AGENCY: return 1.10
                            case Era.STEROID: return 1.05
                            case Era.POST_STEROID: return 1.00
                            case Era.STATCAST | Era.PITCH_CLOCK: return 0.95
                    case 'CLASSIC' | 'EXPANDED':
                        match era:
                            case Era.PRE_1900 | Era.DEAD_BALL | Era.LIVE_BALL: return 1.10
                            case Era.INTEGRATION | Era.EXPANSION | Era.FREE_AGENCY: return 1.05
                            case Era.STEROID: return 1.00
                            case Era.POST_STEROID: return 0.95
                            case Era.STATCAST | Era.PITCH_CLOCK: return 0.90

    @property
    def is_batting_avg_command_out_multiplier(self) -> bool:
        """Returns True if the set has a batting average multiplier"""
        return self in [Set._2003, Set._2004, Set._2005, Set.EXPANDED]

    # ---------------------------------------
    # POINTS
    # ---------------------------------------

    @property
    def pts_normalizer_upper_limit(self) -> int:
        return 800
    
    def pts_normalizer_cutoff(self, player_sub_type: PlayerSubType) -> int:
        match player_sub_type:
            case PlayerSubType.RELIEF_PITCHER: return 120
            case PlayerSubType.STARTING_PITCHER: return 500
            case PlayerSubType.POSITION_PLAYER: return 800 if self == Set._2003 else 500

    def pts_metric_weight(self, player_sub_type:PlayerSubType, metric:PointsMetric) -> int:
        match self.value:
            case '2000':
                match player_sub_type:
                    case PlayerSubType.POSITION_PLAYER: 
                        match metric:
                            case PointsMetric.DEFENSE: return 75
                            case PointsMetric.SPEED: return 60
                            case PointsMetric.ONBASE: return 240
                            case PointsMetric.AVERAGE: return 60
                            case PointsMetric.SLUGGING: return 130
                            case PointsMetric.HOME_RUNS: return 50
                    case PlayerSubType.STARTING_PITCHER: 
                        match metric:
                            case PointsMetric.IP: return 105
                            case PointsMetric.ONBASE: return 485
                            case PointsMetric.AVERAGE: return 55
                            case PointsMetric.SLUGGING: return 220
                            case PointsMetric.OUT_DISTRIBUTION: return 30
                    case PlayerSubType.RELIEF_PITCHER: 
                        match metric:
                            case PointsMetric.IP: return 0 # IP IS ADJUSTED ELSEWHERE
                            case PointsMetric.ONBASE: return 100
                            case PointsMetric.AVERAGE: return 10
                            case PointsMetric.SLUGGING: return 95
                            case PointsMetric.OUT_DISTRIBUTION: return 10
            case '2001':
                match player_sub_type:
                    case PlayerSubType.POSITION_PLAYER: 
                        match metric:
                            case PointsMetric.DEFENSE: return 60
                            case PointsMetric.SPEED: return 65
                            case PointsMetric.ONBASE: return 242
                            case PointsMetric.AVERAGE: return 45
                            case PointsMetric.SLUGGING: return 120
                            case PointsMetric.HOME_RUNS: return 45
                    case PlayerSubType.STARTING_PITCHER: 
                        match metric:
                            case PointsMetric.IP: return 110
                            case PointsMetric.ONBASE: return 500
                            case PointsMetric.AVERAGE: return 35
                            case PointsMetric.SLUGGING: return 215
                            case PointsMetric.OUT_DISTRIBUTION: return 30
                    case PlayerSubType.RELIEF_PITCHER: 
                        match metric:
                            case PointsMetric.IP: return 0 # IP IS ADJUSTED ELSEWHERE
                            case PointsMetric.ONBASE: return 195
                            case PointsMetric.AVERAGE: return 20
                            case PointsMetric.SLUGGING: return 75
                            case PointsMetric.OUT_DISTRIBUTION: return 20
            case '2002':
                match player_sub_type:
                    case PlayerSubType.POSITION_PLAYER: 
                        match metric:
                            case PointsMetric.DEFENSE: return 65
                            case PointsMetric.SPEED: return 70
                            case PointsMetric.ONBASE: return 245
                            case PointsMetric.AVERAGE: return 40
                            case PointsMetric.SLUGGING: return 110
                            case PointsMetric.HOME_RUNS: return 50
                    case PlayerSubType.STARTING_PITCHER: 
                        match metric:
                            case PointsMetric.IP: return 100
                            case PointsMetric.ONBASE: return 310
                            case PointsMetric.AVERAGE: return 45
                            case PointsMetric.SLUGGING: return 170
                            case PointsMetric.OUT_DISTRIBUTION: return 20
                            case PointsMetric.COMMAND: return 60
                    case PlayerSubType.RELIEF_PITCHER: 
                        match metric:
                            case PointsMetric.IP: return 0 # IP IS ADJUSTED ELSEWHER
                            case PointsMetric.ONBASE: return 130
                            case PointsMetric.AVERAGE: return 20
                            case PointsMetric.SLUGGING: return 60
                            case PointsMetric.OUT_DISTRIBUTION: return 10
                            case PointsMetric.COMMAND: return 45
            case '2003': 
                match player_sub_type:
                    case PlayerSubType.POSITION_PLAYER: 
                        match metric:
                            case PointsMetric.DEFENSE: return 65
                            case PointsMetric.SPEED: return 70
                            case PointsMetric.ONBASE: return 190
                            case PointsMetric.AVERAGE: return 40
                            case PointsMetric.SLUGGING: return 190
                            case PointsMetric.HOME_RUNS: return 50
                    case PlayerSubType.STARTING_PITCHER: 
                        match metric:
                            case PointsMetric.IP: return 70
                            case PointsMetric.ONBASE: return 280
                            case PointsMetric.AVERAGE: return 60
                            case PointsMetric.SLUGGING: return 270
                            case PointsMetric.OUT_DISTRIBUTION: return 20
                    case PlayerSubType.RELIEF_PITCHER: 
                        match metric:
                            case PointsMetric.IP: return 0 # IP IS ADJUSTED ELSEWHERE
                            case PointsMetric.ONBASE: return 135
                            case PointsMetric.AVERAGE: return 20
                            case PointsMetric.SLUGGING: return 110
                            case PointsMetric.OUT_DISTRIBUTION: return 10
            case '2004':
                match player_sub_type:
                    case PlayerSubType.POSITION_PLAYER: 
                        match metric:
                            case PointsMetric.DEFENSE: return 65
                            case PointsMetric.SPEED: return 60
                            case PointsMetric.ONBASE: return 155
                            case PointsMetric.AVERAGE: return 60
                            case PointsMetric.SLUGGING: return 150
                            case PointsMetric.HOME_RUNS: return 45
                    case PlayerSubType.STARTING_PITCHER: 
                        match metric:
                            case PointsMetric.IP: return 70
                            case PointsMetric.ONBASE: return 295
                            case PointsMetric.AVERAGE: return 50
                            case PointsMetric.SLUGGING: return 150
                            case PointsMetric.OUT_DISTRIBUTION: return 30
                    case PlayerSubType.RELIEF_PITCHER: 
                        match metric:
                            case PointsMetric.IP: return 0 # IP IS ADJUSTED ELSEWHERE
                            case PointsMetric.ONBASE: return 115
                            case PointsMetric.AVERAGE: return 20
                            case PointsMetric.SLUGGING: return 105
                            case PointsMetric.OUT_DISTRIBUTION: return 20
            case '2005':
                match player_sub_type:
                    case PlayerSubType.POSITION_PLAYER: 
                        match metric:
                            case PointsMetric.DEFENSE: return 65
                            case PointsMetric.SPEED: return 60
                            case PointsMetric.ONBASE: return 140
                            case PointsMetric.AVERAGE: return 70
                            case PointsMetric.SLUGGING: return 140
                            case PointsMetric.HOME_RUNS: return 50
                    case PlayerSubType.STARTING_PITCHER: 
                        match metric:
                            case PointsMetric.IP: return 75
                            case PointsMetric.ONBASE: return 305
                            case PointsMetric.AVERAGE: return 60
                            case PointsMetric.SLUGGING: return 190
                            case PointsMetric.OUT_DISTRIBUTION: return 30
                    case PlayerSubType.RELIEF_PITCHER:
                        match metric:
                            case PointsMetric.IP: return 0 # IP IS ADJUSTED ELSEWHERE
                            case PointsMetric.ONBASE: return 115
                            case PointsMetric.AVERAGE: return 20
                            case PointsMetric.SLUGGING: return 107
                            case PointsMetric.OUT_DISTRIBUTION: return 20
            case 'CLASSIC':
                match player_sub_type:
                    case PlayerSubType.POSITION_PLAYER: 
                        match metric:
                            case PointsMetric.DEFENSE: return 65
                            case PointsMetric.SPEED: return 75
                            case PointsMetric.ONBASE: return 220
                            case PointsMetric.AVERAGE: return 70
                            case PointsMetric.SLUGGING: return 180
                            case PointsMetric.HOME_RUNS: return 50
                    case PlayerSubType.STARTING_PITCHER: 
                        match metric:
                            case PointsMetric.IP: return 110
                            case PointsMetric.ONBASE: return 425
                            case PointsMetric.AVERAGE: return 35
                            case PointsMetric.SLUGGING: return 230
                            case PointsMetric.OUT_DISTRIBUTION: return 30
                    case PlayerSubType.RELIEF_PITCHER: 
                        match metric:
                            case PointsMetric.IP: return 0 # IP IS ADJUSTED ELSEWHERE
                            case PointsMetric.ONBASE: return 150
                            case PointsMetric.AVERAGE: return 25
                            case PointsMetric.SLUGGING: return 100
                            case PointsMetric.OUT_DISTRIBUTION: return 20
            case 'EXPANDED':
                match player_sub_type:
                    case PlayerSubType.POSITION_PLAYER: 
                        match metric:
                            case PointsMetric.DEFENSE: return 65
                            case PointsMetric.SPEED: return 60
                            case PointsMetric.ONBASE: return 150
                            case PointsMetric.AVERAGE: return 70
                            case PointsMetric.SLUGGING: return 150
                            case PointsMetric.HOME_RUNS: return 50
                    case PlayerSubType.STARTING_PITCHER: 
                        match metric:
                            case PointsMetric.IP: return 75
                            case PointsMetric.ONBASE: return 305
                            case PointsMetric.AVERAGE: return 60
                            case PointsMetric.SLUGGING: return 180
                            case PointsMetric.OUT_DISTRIBUTION: return 20
                    case PlayerSubType.RELIEF_PITCHER: 
                        match metric:
                            case PointsMetric.IP: return 0 # IP IS ADJUSTED ELSEWHERE
                            case PointsMetric.ONBASE: return 105
                            case PointsMetric.AVERAGE: return 20
                            case PointsMetric.SLUGGING: return 105
                            case PointsMetric.OUT_DISTRIBUTION: return 10

        return 0
    
    def pts_positional_defense_weight(self, position:Position) -> float:
        match self.value:
            case '2000':
                match position:
                    case Position.CA: return 1.0
                    case Position._1B: return 0.25
                    case Position._2B: return 1.0
                    case Position._3B: return 1.0
                    case Position.SS: return 0.80 # SURPRISING, BUT ACCORDING TO WOTC TESTS ITS RIGHT
                    case Position.CF: return 1.0
                    case Position.OF: return 0.89
                    case Position.LFRF: return 0.75
                    case Position.IF: return 1.0
            case '2001':
                match position:
                    case Position.CA: return 1.3
                    case Position._1B: return 0.5
                    case Position._2B: return 1.3
                    case Position._3B: return 1.0
                    case Position.SS: return 1.3
                    case Position.CF: return 1.1
                    case Position.OF: return 1.0
                    case Position.LFRF: return 0.65
                    case Position.IF: return 1.0
            case '2002':
                match position:
                    case Position.CA: return 1.0
                    case Position._1B: return 0.5
                    case Position._2B: return 1.0
                    case Position._3B: return 1.0
                    case Position.SS: return 1.1
                    case Position.CF: return 1.0
                    case Position.OF: return 1.0
                    case Position.LFRF: return 0.75
                    case Position.IF: return 1.0
            case '2003':
                match position:
                    case Position.CA: return 1.0
                    case Position._1B: return 0.5
                    case Position._2B: return 1.0
                    case Position._3B: return 1.0
                    case Position.SS: return 1.25
                    case Position.CF: return 1.0
                    case Position.OF: return 1.0
                    case Position.LFRF: return 0.75
                    case Position.IF: return 1.0
            case '2004' | '2005':
                match position:
                    case Position.CA: return 1.0
                    case Position._1B: return 0.5
                    case Position._2B: return 1.0
                    case Position._3B: return 1.0
                    case Position.SS: return 1.0
                    case Position.CF: return 1.0
                    case Position.OF: return 1.0
                    case Position.LFRF: return 1.0
                    case Position.IF: return 1.0
            case 'CLASSIC' | 'EXPANDED':
                match position:
                    case Position.CA: return 1.4
                    case Position._1B: return 0.5
                    case Position._2B: return 1.0
                    case Position._3B: return 1.0
                    case Position.SS: return 1.0
                    case Position.CF: return 1.0
                    case Position.OF: return 1.0
                    case Position.LFRF: return 1.0
                    case Position.IF: return 1.0
        return 1.0

    def pts_command_out_multiplier(self, command:int, outs:int, subtype: PlayerSubType) -> float:
        command_out_str = f"{command}-{outs}"
        match self.value:
            case '2000':
                match subtype:
                    case PlayerSubType.POSITION_PLAYER:
                        match command_out_str:
                            case '10-5': return 1.15
                            case '10-4': return 1.08
                            case '10-2': return 0.95
                            case '9-5': return 1.08
                            case '8-5': return 1.06
                            case '8-3': return 0.95
                            case '7-3': return 0.95
                            case '5-2' | '5-3' | '5-4' | '5-5': return 1.1
                    case PlayerSubType.STARTING_PITCHER:
                        match command_out_str:
                            case '6-15': return 1.05
                            case '5-17': return 0.97
                            case '5-15': return 1.05
                            case '4-14': return 1.1
                            case '4-15': return 1.1
                            case '4-17': return 0.925
                            case '3-18': return 0.90
                            case '3-17': return 0.97
                            case '3-15': return 1.20
                            case '2-18': return 0.92
                            case '0-18': return 0.95
                            case '0-17': return 0.95
                    case PlayerSubType.RELIEF_PITCHER:
                        match command_out_str:
                            case '6-15': return 1.05
                            case '4-15': return 1.2
            case '2001':
                match subtype:
                    case PlayerSubType.POSITION_PLAYER:
                        match command_out_str:
                            case '11-3': return 1.04
                            case '11-2': return 1.01
                            case '10-4': return 1.08
                            case '10-2': return 0.99
                            case '9-5': return 1.12
                            case '9-4': return 1.02
                            case '9-3': return 0.95
                            case '8-4': return 0.925
                            case '8-3': return 0.90
                            case '7-4': return 0.90
                            case '7-3': return 0.90
                            case '6-5' | '6-6': return 1.05
                    case PlayerSubType.STARTING_PITCHER:
                        match command_out_str:
                            case '1-18': return 0.90
                            case '2-17': return 0.90
                            case '2-18': return 0.90
                            case '3-17': return 0.90
                            case '3-18': return 0.92
                            case '4-14': return 1.20
                            case '4-15': return 1.05
                            case '4-18': return 0.95
                            case '5-14': return 1.25
                            case '5-15': return 1.10
                            case '6-14': return 1.05
                            case '6-15': return 1.05
            case '2002':
                match subtype:
                    case PlayerSubType.POSITION_PLAYER:
                        match command_out_str:
                            case '10-7': return 0.85
                    case PlayerSubType.STARTING_PITCHER:
                        match command_out_str:
                            case '3-16': return 1.00
                            case '1-19' | '3-19' | '4-19': return 0.95
                            case '1-18' | '2-18': return 0.95
                            case '3-17' | '1-17': return 0.95
                            case '2-17': return 0.85
                            case '4-17' | '5-17': return 1.1
                            case '6-18': return 0.95
                        if command >= 4 and outs < 17:
                            return 1.1
                    case PlayerSubType.RELIEF_PITCHER:
                        match command_out_str:
                            case '5-18' | '6-18': return 1.05
            case '2003':
                match command_out_str:
                    case '10-5': return 1.12
                    case '4-16': return 0.94
                    case '3-15': return 1.3
                    case '2-16': return 1.25
            case '2004':
                match command_out_str:
                    case '9-6': return 0.85
                    case '9-7': return 0.85

                    case '6-16': return 1.15
                    case '3-17': return 0.90
                    case '4-17': return 0.95
                    case '2-18': return 0.80
                    case '3-18': return 0.90
                    case '1-19': return 0.90
                    case '2-19': return 0.90
                    case '3-19': return 0.90
            case '2005':
                match command_out_str:
                    case '9-5': return 1.15
                    case '9-6': return 1.1
                    case '9-7': return 0.95

                    case '2-18': return 0.85
                    case '3-15': return 1.25
                    case '3-16': return 1.05
                    case '3-17': return 0.8
                    case '3-18': return 0.9
                    case '4-17': return 0.8
                    case '5-17': return 0.95
                    case '6-16': return 1.10
                    case '6-17': return 1.03
                    case '1-19': return 0.90
                    case '2-19': return 0.90
                    case '3-19': return 0.90
            case 'CLASSIC':
                match command_out_str:
                    case '10-4': return 1.05
                    case '10-2': return 0.96
                    case '9-5': return 1.05
                    case '9-3': return 0.925
                    case '8-4': return 0.925
                    case '8-3': return 0.90
                    case '7-4': return 0.90
                    case '7-3': return 0.90

                    case '1-18': return 0.90
                    case '2-17': return 0.92
                    case '2-18': return 0.95
                    case '3-17': return 0.85
                    case '3-18': return 0.95
                    case '4-14': return 1.15
                    case '4-15': return 1.15
                    case '5-14': return 1.15
                    case '6-14': return 1.05
                    case '6-15': return 1.05
            case 'EXPANDED':
                match command_out_str:
                    case '9-5': return 1.15
                    case '9-6': return 1.1
                    case '9-7': return 0.95

                    case '1-18': return 0.90
                    case '2-18': return 0.90
                    case '3-17': return 0.90
                    case '3-18': return 0.90
                    case '4-17': return 0.90
                    case '1-19': return 0.90
                    case '2-19': return 0.90
                    case '3-19': return 0.90

        return 1.0

    def pts_allow_negatives(self, player_sub_type:PlayerSubType) -> bool:
        match self.value:
            case '2000':
                match player_sub_type:
                    case PlayerSubType.POSITION_PLAYER: return False
                    case PlayerSubType.STARTING_PITCHER: return False
                    case PlayerSubType.RELIEF_PITCHER: return False
            case '2001' | 'CLASSIC':
                match player_sub_type:
                    case PlayerSubType.POSITION_PLAYER: return True
                    case PlayerSubType.STARTING_PITCHER: return True
                    case PlayerSubType.RELIEF_PITCHER: return False
            case '2002':
                match player_sub_type:
                    case PlayerSubType.POSITION_PLAYER: return True
                    case PlayerSubType.STARTING_PITCHER: return True
                    case PlayerSubType.RELIEF_PITCHER: return True
            case '2003' | '2004' | '2005' | 'EXPANDED':
                match player_sub_type:
                    case PlayerSubType.POSITION_PLAYER: return False
                    case PlayerSubType.STARTING_PITCHER: return True
                    case PlayerSubType.RELIEF_PITCHER: return True
    
    def pts_normalize_towards_median(self, player_sub_type:PlayerSubType) -> bool:
        match self.value:
            case '2000':
                match player_sub_type:
                    case PlayerSubType.POSITION_PLAYER: return False
                    case PlayerSubType.STARTING_PITCHER: return True
                    case PlayerSubType.RELIEF_PITCHER: return True
            case '2002':
                match player_sub_type:
                    case PlayerSubType.POSITION_PLAYER: return False
                    case PlayerSubType.STARTING_PITCHER: return True
                    case PlayerSubType.RELIEF_PITCHER: return False
            case '2003':
                match player_sub_type:
                    case PlayerSubType.POSITION_PLAYER: return True
                    case PlayerSubType.STARTING_PITCHER: return True
                    case PlayerSubType.RELIEF_PITCHER: return True
            case _:
                match player_sub_type:
                    case PlayerSubType.POSITION_PLAYER: return False
                    case PlayerSubType.STARTING_PITCHER: return True
                    case PlayerSubType.RELIEF_PITCHER: return True

    def pts_normalizer_lower_threshold(self, player_sub_type:PlayerSubType) -> float:
        match self.value:
            case '2000':
                match player_sub_type:
                    case PlayerSubType.POSITION_PLAYER: return 1.0
                    case PlayerSubType.STARTING_PITCHER: return 0.79
                    case PlayerSubType.RELIEF_PITCHER: return 0.75
            case '2001':
                match player_sub_type:
                    case PlayerSubType.POSITION_PLAYER: return 1.0
                    case PlayerSubType.STARTING_PITCHER: return 0.72
                    case PlayerSubType.RELIEF_PITCHER: return 0.95
            case '2002':
                match player_sub_type:
                    case PlayerSubType.POSITION_PLAYER: return 1.0
                    case PlayerSubType.STARTING_PITCHER: return 0.98
                    case PlayerSubType.RELIEF_PITCHER: return 0.85
            case '2003':
                match player_sub_type:
                    case PlayerSubType.POSITION_PLAYER: return 0.88
                    case PlayerSubType.STARTING_PITCHER: return 0.72
                    case PlayerSubType.RELIEF_PITCHER: return 0.70
            case '2004':
                match player_sub_type:
                    case PlayerSubType.POSITION_PLAYER: return 1.0
                    case PlayerSubType.STARTING_PITCHER: return 0.80
                    case PlayerSubType.RELIEF_PITCHER: return 0.675
            case '2005':
                match player_sub_type:
                    case PlayerSubType.POSITION_PLAYER: return 1.0
                    case PlayerSubType.STARTING_PITCHER: return 0.78
                    case PlayerSubType.RELIEF_PITCHER: return 0.74
            case 'CLASSIC':
                match player_sub_type:
                    case PlayerSubType.POSITION_PLAYER: return 1.0
                    case PlayerSubType.STARTING_PITCHER: return 0.70
                    case PlayerSubType.RELIEF_PITCHER: return 0.72
            case 'EXPANDED':
                match player_sub_type:
                    case PlayerSubType.POSITION_PLAYER: return 1.0
                    case PlayerSubType.STARTING_PITCHER: return 0.80
                    case PlayerSubType.RELIEF_PITCHER: return 0.77

    def pts_normalizer_weighting(self, player_sub_type:PlayerSubType) -> float:
        if player_sub_type == PlayerSubType.RELIEF_PITCHER:
            match self.value:
                case _: return 2.0

        return 1.0

    @property
    def pts_gb_min_max_dict(self) -> ValueRange:
        return ValueRange(min = 0.3, max = 0.5)
    
    def pts_reliever_ip_multiplier(self, ip:int) -> float:
        match self.value:
            case '2000':
                match ip:
                    case 2: return 2.00
                    case 3: return 2.55
            case '2001':
                match ip:
                    case 2: return 1.60
                    case 3: return 2.10
            case '2002':
                match ip:
                    case 2: return 1.20
                    case 3: return 1.80
            case '2003':
                match ip:
                    case 2: return 1.10
                    case 3: return 1.65
            case '2004':
                match ip:
                    case 2: return 1.34
                    case 3: return 2.01
            case '2005':
                match ip:
                    case 2: return 1.34
                    case 3: return 2.01
            case 'CLASSIC': 
                match ip:
                    case 2: return 1.60
                    case 3: return 2.10
            case 'EXPANDED': 
                match ip:
                    case 2: return 1.40
                    case 3: return 2.01
        return 1.0

    @property
    def pts_use_max_for_defense(self) -> bool:
        """Some sets use a max defensive PT value for multi-position players, others do not."""
        return self.value in ['2000', '2001']

    # ---------------------------------------
    # POINTS RANGES FOR PERCENTILES
    # ---------------------------------------

    def pts_range_for_metric(self, metric:PointsMetric, player_sub_type:PlayerSubType) -> ValueRange:
        match metric:
            case PointsMetric.ONBASE:
                return self.pts_obp_percentile_range(player_sub_type=player_sub_type)
            case PointsMetric.AVERAGE:
                return self.pts_ba_percentile_range(player_sub_type=player_sub_type)
            case PointsMetric.SLUGGING:
                return self.pts_slg_percentile_range(player_sub_type=player_sub_type)
            case PointsMetric.SPEED | PointsMetric.IP:
                return self.pts_speed_or_ip_percentile_range(player_sub_type=player_sub_type)
            case PointsMetric.HOME_RUNS:
                return self.pts_hr_percentile_range
            case PointsMetric.COMMAND:
                return self.pts_command_percentile_range(player_sub_type=player_sub_type)

    def pts_obp_percentile_range(self, player_sub_type:PlayerSubType) -> ValueRange:
        match self.value:
            case '2000':
                match player_sub_type:
                    case PlayerSubType.STARTING_PITCHER: return ValueRange(min = 0.245, max = 0.385)
                    case PlayerSubType.RELIEF_PITCHER: return ValueRange(min = 0.190, max = 0.43)
                    case PlayerSubType.POSITION_PLAYER: return ValueRange(min = 0.280, max = 0.450)
            case '2001':
                match player_sub_type:
                    case PlayerSubType.STARTING_PITCHER: return ValueRange(min = 0.240, max = 0.400)
                    case PlayerSubType.RELIEF_PITCHER: return ValueRange(min = 0.240, max = 0.385)
                    case PlayerSubType.POSITION_PLAYER: return ValueRange(min = 0.295, max = 0.450)
            case '2002':
                match player_sub_type:
                    case PlayerSubType.STARTING_PITCHER: return ValueRange(min = 0.240, max = 0.390)
                    case PlayerSubType.RELIEF_PITCHER: return ValueRange(min = 0.250, max = 0.355)
                    case PlayerSubType.POSITION_PLAYER: return ValueRange(min = 0.285, max = 0.450)
            case '2003':
                match player_sub_type:
                    case PlayerSubType.STARTING_PITCHER: return ValueRange(min = 0.250, max = 0.390)
                    case PlayerSubType.RELIEF_PITCHER: return ValueRange(min = 0.240, max = 0.400)
                    case PlayerSubType.POSITION_PLAYER: return ValueRange(min = 0.285, max = 0.430)
            case '2004':
                match player_sub_type:
                    case PlayerSubType.STARTING_PITCHER: return ValueRange(min = 0.250, max = 0.370)
                    case PlayerSubType.RELIEF_PITCHER: return ValueRange(min = 0.240, max = 0.400)
                    case PlayerSubType.POSITION_PLAYER: return ValueRange(min = 0.300, max = 0.415)
            case '2005':
                match player_sub_type:
                    case PlayerSubType.STARTING_PITCHER: return ValueRange(min = 0.223, max = 0.370)
                    case PlayerSubType.RELIEF_PITCHER: return ValueRange(min = 0.240, max = 0.390)
                    case PlayerSubType.POSITION_PLAYER: return ValueRange(min = 0.310, max = 0.410)
            case 'CLASSIC':
                match player_sub_type:
                    case PlayerSubType.STARTING_PITCHER: return ValueRange(min = 0.240, max = 0.400)
                    case PlayerSubType.RELIEF_PITCHER: return ValueRange(min = 0.240, max = 0.360)
                    case PlayerSubType.POSITION_PLAYER: return ValueRange(min = 0.290, max = 0.450)
            case 'EXPANDED':
                match player_sub_type:
                    case PlayerSubType.STARTING_PITCHER: return ValueRange(min = 0.223, max = 0.370)
                    case PlayerSubType.RELIEF_PITCHER: return ValueRange(min = 0.240, max = 0.390)
                    case PlayerSubType.POSITION_PLAYER: return ValueRange(min = 0.310, max = 0.410)

    def pts_ba_percentile_range(self, player_sub_type:PlayerSubType) -> ValueRange:
        match self.value:
            case '2000':
                match player_sub_type:
                    case PlayerSubType.STARTING_PITCHER: return ValueRange(min = 0.210, max = 0.300)
                    case PlayerSubType.RELIEF_PITCHER: return ValueRange(min = 0.210, max = 0.300)
                    case PlayerSubType.POSITION_PLAYER: return ValueRange(min = 0.225, max = 0.330)
            case '2001':
                match player_sub_type:
                    case PlayerSubType.STARTING_PITCHER: return ValueRange(min = 0.210, max = 0.300)
                    case PlayerSubType.RELIEF_PITCHER: return ValueRange(min = 0.210, max = 0.300)
                    case PlayerSubType.POSITION_PLAYER: return ValueRange(min = 0.225, max = 0.330)
            case '2002':
                match player_sub_type:
                    case PlayerSubType.STARTING_PITCHER: return ValueRange(min = 0.210, max = 0.290)
                    case PlayerSubType.RELIEF_PITCHER: return ValueRange(min = 0.210, max = 0.290)
                    case PlayerSubType.POSITION_PLAYER: return ValueRange(min = 0.225, max = 0.330)
            case '2003':
                match player_sub_type:
                    case PlayerSubType.STARTING_PITCHER: return ValueRange(min = 0.210, max = 0.290)
                    case PlayerSubType.RELIEF_PITCHER: return ValueRange(min = 0.210, max = 0.290)
                    case PlayerSubType.POSITION_PLAYER: return ValueRange(min = 0.245, max = 0.320)
            case '2004':
                match player_sub_type:
                    case PlayerSubType.STARTING_PITCHER: return ValueRange(min = 0.210, max = 0.280)
                    case PlayerSubType.RELIEF_PITCHER: return ValueRange(min = 0.210, max = 0.280)
                    case PlayerSubType.POSITION_PLAYER: return ValueRange(min = 0.245, max = 0.315)
            case '2005':
                match player_sub_type:
                    case PlayerSubType.STARTING_PITCHER: return ValueRange(min = 0.210, max = 0.280)
                    case PlayerSubType.RELIEF_PITCHER: return ValueRange(min = 0.210, max = 0.280)
                    case PlayerSubType.POSITION_PLAYER: return ValueRange(min = 0.245, max = 0.330)
            case 'CLASSIC':
                match player_sub_type:
                    case PlayerSubType.STARTING_PITCHER: return ValueRange(min = 0.210, max = 0.300)
                    case PlayerSubType.RELIEF_PITCHER: return ValueRange(min = 0.210, max = 0.300)
                    case PlayerSubType.POSITION_PLAYER: return ValueRange(min = 0.225, max = 0.330)
            case 'EXPANDED':
                match player_sub_type:
                    case PlayerSubType.STARTING_PITCHER: return ValueRange(min = 0.210, max = 0.280)
                    case PlayerSubType.RELIEF_PITCHER: return ValueRange(min = 0.210, max = 0.280)
                    case PlayerSubType.POSITION_PLAYER: return ValueRange(min = 0.245, max = 0.330)

    def pts_slg_percentile_range(self, player_sub_type:PlayerSubType) -> ValueRange:
        match self.value:
            case '2000':
                match player_sub_type:
                    case PlayerSubType.STARTING_PITCHER: return ValueRange(min = 0.350, max = 0.500)
                    case PlayerSubType.RELIEF_PITCHER: return ValueRange(min = 0.300, max = 0.600)
                    case PlayerSubType.POSITION_PLAYER: return ValueRange(min = 0.350, max = 0.550)
            case '2001':
                match player_sub_type:
                    case PlayerSubType.STARTING_PITCHER: return ValueRange(min = 0.340, max = 0.500)
                    case PlayerSubType.RELIEF_PITCHER: return ValueRange(min = 0.345, max = 0.500)
                    case PlayerSubType.POSITION_PLAYER: return ValueRange(min = 0.355, max = 0.545)
            case '2002':
                match player_sub_type:
                    case PlayerSubType.STARTING_PITCHER: return ValueRange(min = 0.340, max = 0.490)
                    case PlayerSubType.RELIEF_PITCHER: return ValueRange(min = 0.330, max = 0.445)
                    case PlayerSubType.POSITION_PLAYER: return ValueRange(min = 0.360, max = 0.550)
            case '2003':
                match player_sub_type:
                    case PlayerSubType.STARTING_PITCHER: return ValueRange(min = 0.350, max = 0.470)
                    case PlayerSubType.RELIEF_PITCHER: return ValueRange(min = 0.330, max = 0.500)
                    case PlayerSubType.POSITION_PLAYER: return ValueRange(min = 0.360, max = 0.550)
            case '2004':
                match player_sub_type:
                    case PlayerSubType.STARTING_PITCHER: return ValueRange(min = 0.340, max = 0.470)
                    case PlayerSubType.RELIEF_PITCHER: return ValueRange(min = 0.330, max = 0.475)
                    case PlayerSubType.POSITION_PLAYER: return ValueRange(min = 0.380, max = 0.545)
            case '2005':
                match player_sub_type:
                    case PlayerSubType.STARTING_PITCHER: return ValueRange(min = 0.335, max = 0.475)
                    case PlayerSubType.RELIEF_PITCHER: return ValueRange(min = 0.330, max = 0.480)
                    case PlayerSubType.POSITION_PLAYER: return ValueRange(min = 0.380, max = 0.545)
            case 'CLASSIC':
                match player_sub_type:
                    case PlayerSubType.STARTING_PITCHER: return ValueRange(min = 0.340, max = 0.500)
                    case PlayerSubType.RELIEF_PITCHER: return ValueRange(min = 0.345, max = 0.500)
                    case PlayerSubType.POSITION_PLAYER: return ValueRange(min = 0.350, max = 0.545)
            case 'EXPANDED':
                match player_sub_type:
                    case PlayerSubType.STARTING_PITCHER: return ValueRange(min = 0.335, max = 0.475)
                    case PlayerSubType.RELIEF_PITCHER: return ValueRange(min = 0.330, max = 0.480)
                    case PlayerSubType.POSITION_PLAYER: return ValueRange(min = 0.375, max = 0.545)

    def pts_speed_or_ip_percentile_range(self, player_sub_type:PlayerSubType) -> ValueRange:
        match player_sub_type:
            case PlayerSubType.POSITION_PLAYER:
                return ValueRange(min = 12, max = 20) if self in [Set._2000] else ValueRange(min = 10, max = 20)
            case PlayerSubType.RELIEF_PITCHER:
                return ValueRange(min = 1, max = 2) # IP
            case PlayerSubType.STARTING_PITCHER:
                return ValueRange(min = 5, max = 8) # IP

    def pts_command_percentile_range(self, player_sub_type:PlayerSubType) -> ValueRange:
        match player_sub_type:
            case PlayerSubType.POSITION_PLAYER:
                onbase_min = 9 if self.has_expanded_chart else 6
                onbase_max = 14 if self.has_expanded_chart else 11
                return ValueRange(min = onbase_min, max = onbase_max)
            case PlayerSubType.RELIEF_PITCHER | PlayerSubType.STARTING_PITCHER:
                return ValueRange(min = 2, max = 6)
            
    @property
    def pts_hr_percentile_range(self) -> ValueRange:
        return ValueRange(min = 10, max = 35)

    # ---------------------------------------
    # CARD SIZING
    # ---------------------------------------

    @property
    def card_size(self) -> tuple[int,int]:
        return (1500,2100)

    @property
    def card_size_final(self) -> tuple[int,int]:
        return (1488,2079)

    @property
    def card_border_padding(self) -> tuple[int,int]:
        return 72

    @property
    def card_size_bordered(self) -> tuple[int,int]:
        default_width, default_height = self.card_size
        return (default_width + int(self.card_border_padding*2), default_height + int(self.card_border_padding*2))

    @property
    def card_size_bordered_final(self) -> tuple[int,int]:
        default_width, default_height = self.card_size_final
        return (default_width + int(self.card_border_padding*2), default_height + int(self.card_border_padding*2))

    # ---------------------------------------
    # IMAGES
    # ---------------------------------------

    @property
    def template_year(self) -> str:
        match self.value:
            case '2005': return '2004'
            case _: return self.year

    def template_custom_extension(self, parallel: ImageParallel) -> str:
        """Add extension to the template image path for a custom parallel. """

        match parallel:
            case ImageParallel.GOLD_FRAME:
                match self.value:
                    case '2002': return '-NO-NAME'
    
        return ''

    @property
    def has_dark_mode_template(self) -> bool:
        return self.value not in ['2004','2005',]

    @property
    def use_alternate_team_logo(self) -> bool:
        return self.is_after_03

    @property
    def super_season_year_text_color(self) -> str:
        return "#ffffff" if self.is_showdown_bot else "#982319"

    def super_season_year_paste_coordinates(self, is_multi_year:bool) -> tuple[int,int]:
        if is_multi_year:
            match self.value:
                case 'CLASSIC' | 'EXPANDED': return (122,265)
                case '2004' | '2005': return (126,110)
                case _: return (26,290)
        else:
            match self.value:
                case '2000' | '2001' | '2002' | '2003': return (24,282)
                case '2004' | '2005': return (135,90)
                case 'CLASSIC' | 'EXPANDED': return (133,252)

    @property
    def show_super_season_accolades(self) -> bool:
        return self.is_wotc
    
    @property
    def super_season_image_index(self) -> str:
        match self.value:
            case '2004' | '2005': return '2'
            case 'CLASSIC' | 'EXPANDED': return '3'
            case _: return '1'

    def super_season_text_length_cutoff(self, index:int = 1) -> int:
        if self.is_showdown_bot:
            return 14
        
        match index:
            case 1: return 16 if self.is_after_03 else 19
            case 2: return 15 if self.is_after_03 else 19
            case 3: return 11 if self.is_after_03 else 19

    @property
    def convert_final_image_to_rgb(self) -> bool:
        return self.value in ['2002','2004','2005','CLASSIC','EXPANDED',]
    
    @property
    def is_metadata_text_uppercased(self) -> bool:
        return self.value in ['2002','2004','2005']

    @property
    def small_name_text_length_cutoff(self) -> int:
        match self:
            case Set._2000: return 19
            case Set._2002: return 18
            case Set._2004 | Set._2005: return 18
            case Set.CLASSIC | Set.EXPANDED: return 18
            case _: return 20
    
    @property
    def has_unified_set_and_year_strings(self) -> bool:
        return self.value in ['2000', '2001', '2002']
    
    @property
    def enable_cooperstown_special_edition(self) -> bool:
        return self.value in ['2002','2003','2004','2005',]

    @property
    def has_split_first_and_last_names(self) -> bool:
        return self.value == '2001'
    
    @property
    def is_team_logo_drop_shadow(self) -> bool:
        return self.value in ['CLASSIC','EXPANDED']
    
    @property
    def is_space_between_position_and_defense(self) -> bool:
        return self not in [Set.CLASSIC, Set.EXPANDED]

    def is_special_edition_name_styling(self, special_edition:SpecialEdition) -> bool:
        # SPECIAL EDITIONS
        match special_edition:
            case SpecialEdition.ASG_2024:
                return self.value in ['2000','2001']
        
        return False

    # ---------------------------------------
    # PLAYER IMAGE
    # ---------------------------------------

    @property
    def player_image_gdrive_folder_id(self) -> str:
        return '1htwN6r-9QNHJzg6Jq56dGXuJxD2QNaGv' # UNIVERSAL
    
    def player_image_crop_size(self, special_edition:SpecialEdition = SpecialEdition.NONE) -> tuple[int,int]:
        match self.value:
            case '2000':
                if special_edition == SpecialEdition.ASG_2024: return (1200,1680) # MATCH 01 IF ASG
                else: return (1500,2100)
            case '2001': return (1200,1680)
            case '2002' | '2003': return (1305,1827)
            case '2004' | '2005': 
                if special_edition == SpecialEdition.ASG_2024: return (1350,1890)
                else: return (1500,2100)
            case 'CLASSIC' | 'EXPANDED': return (1200,1680)

    def player_image_crop_adjustment(self, special_edition:SpecialEdition = SpecialEdition.NONE) -> tuple[int,int]:
        match self.value:
            case '2000':
                if special_edition == SpecialEdition.ASG_2024: return (-35,-460) # MATCH 01 IF ASG
                else: return (-25,-300)
            case '2001': return (-35,-460)
            case '2002': return (75,-250)
            case '2003': return (75,-150)
            case '2004' | '2005': 
                if special_edition == SpecialEdition.ASG_2024: return (0,int((self.player_image_crop_size(special_edition)[1] - 2100) / 2))
                else: return (0,0)
            case 'CLASSIC' | 'EXPANDED': return (0,int((self.player_image_crop_size(special_edition)[1] - 2100) / 2))
            

    def player_image_components_list(self, is_special:bool=False) -> list[PlayerImageComponent]:
        if is_special:
            match self.value:
                case '2000': return [PlayerImageComponent.NAME_CONTAINER_2000, PlayerImageComponent.GLOW]
                case '2001': return [PlayerImageComponent.GLOW]
                case '2002' | '2003' | '2004' | '2005': return [PlayerImageComponent.BACKGROUND, PlayerImageComponent.GLOW]
                case 'CLASSIC' | 'EXPANDED': return [PlayerImageComponent.BACKGROUND, PlayerImageComponent.SHADOW]
        else:
            match self.value:
                case '2000': return [PlayerImageComponent.NAME_CONTAINER_2000, PlayerImageComponent.GLOW]
                case '2001': return [PlayerImageComponent.GLOW]
                case '2002' | '2003' | '2004' | '2005': return [PlayerImageComponent.BACKGROUND]
                case 'CLASSIC' | 'EXPANDED': return [PlayerImageComponent.BACKGROUND, PlayerImageComponent.SHADOW]

    def player_image_component_crop_adjustment(self, component: PlayerImageComponent, special_edition: SpecialEdition) -> tuple[int,int]:
        """Return crop adjustment for player image component and special edition.
        
        Args:
            component: PlayerImageComponent
            special_edition: SpecialEdition

        Returns:
            tuple[int,int]: (x,y) crop adjustment coordinates
        """

        # COMPONENTS
        match component:
            case PlayerImageComponent.GOLD_FRAME:
                match self.value:
                    case '2000': return (-20, 0)
        
        return None
    
    def player_image_component_size_adjustment(self, component: PlayerImageComponent) -> float:
        match component:
            case PlayerImageComponent.GOLD_FRAME:
                match self.value:
                    case '2001': return 1.025
                    case '2002': return 1.01
                    case 'EXPANDED' | 'CLASSIC': return 1.025
        
        return None
        
    def player_image_component_sort_index_adjustment(self, component: PlayerImageComponent, special_edition: SpecialEdition) -> int:
        """Returns customized sort order for certain image components for this special edition image.
        
        Args:
            component: PlayerImageComponent
            special_edition: SpecialEdition

        Returns:
            int: sort index adjustment
        """
        
        match special_edition:
            case SpecialEdition.ASG_2024:
                match self:
                    case _:
                        if 'CUSTOM_FOREGROUND' in component.name:
                            return PlayerImageComponent.CUSTOM_BACKGROUND.layering_index
        
        return None

    # ---------------------------------------
    # STAT HIGHLIGHTS
    # ---------------------------------------

    @property
    def stat_highlights_metric_limit(self) -> int:
        match self.value:
            case '2003': return 3
            case '2004' | '2005': return 6
            case 'CLASSIC' | 'EXPANDED': return 5
            case _: return 4

    def stat_highlight_container_size(self, stats_limit:int, is_year_and_stats_period_boxes:bool=False, is_expansion:bool=False, is_set_number:bool=False, is_period_box:bool=False, is_multi_year:bool=False, is_full_career:bool=False) -> str:
        """ Return size class for stat highlight container (ex: LARGE, MEDIUM, SMALL) """
        match self.value:
            case 'CLASSIC' | 'EXPANDED':
                # NOTE: PERIOD BOX IS COUNTED TWICE
                num_extra_spaces = len([b for b in [is_set_number, is_expansion, is_period_box, is_period_box, is_multi_year or is_full_career] if b])
                match num_extra_spaces:
                    case 4: return 'SMALL'
                    case 3: return 'SMALL+'
                    case 2: return 'MEDIUM'
                    case 0 | 1: return 'LARGE'
                    case _: return 'SMALL'
            case '2003': return 'MEDIUM' if is_year_and_stats_period_boxes else 'LARGE'
            case _: return 'LARGE' if stats_limit >= self.stat_highlights_metric_limit else 'MEDIUM'

    # ---------------------------------------
    # TEMPLATE IMAGE
    # ---------------------------------------

    def template_component_paste_coordinates(self, component:TemplateImageComponent, player_type:PlayerType=None, is_multi_year:bool=False, is_full_career:bool=False, expansion:Expansion = Expansion.BS, is_regular_season:bool = True, special_edition:SpecialEdition = SpecialEdition.NONE) -> tuple[int,int]:
        match component:
            case TemplateImageComponent.TEAM_LOGO:
                match self.value:
                    case '2000': return (1200,1086)
                    case '2001': return (78,1584)
                    case '2002': return (80,1380)
                    case '2003': return (1179,1074)
                    case '2004' | '2005': return (1161,1425)
                    case 'CLASSIC' | 'EXPANDED': return (1160,1345)
            case TemplateImageComponent.PLAYER_NAME:
                if special_edition == SpecialEdition.ASG_2024 and self in [Set._2000, Set._2001]:
                    return (360, 1565)
                match self.value:
                    case '2000': return (150,-1225)
                    case '2001': return (105,0)
                    case '2002': return (1275,0)
                    case '2003': return (1365,0)
                    case '2004' | '2005': return (276,1605)
                    case 'CLASSIC' | 'EXPANDED': return (290,1570)
            case TemplateImageComponent.PLAYER_NAME_SMALL:
                if special_edition == SpecialEdition.ASG_2024 and self in [Set._2000, Set._2001]:
                    return (360, 1565)
                match self.value:
                    case '2000': return (165,-1225)
                    case '2001': return (105,0)
                    case '2002': return (1285,0)
                    case '2003': return (1375,0)
                    case '2004' | '2005': return (276,1610)
                    case 'CLASSIC' | 'EXPANDED': return (290,1585)
            case TemplateImageComponent.CHART:
                match self.value:
                    case '2000' | '2001': return (981,1335) if player_type.is_pitcher else (981,1317)
                    case '2002': return (948,1593)
                    case '2003': return (981,1518)
                    case '2004' | '2005': return (0,1779)
                    case 'CLASSIC' | 'EXPANDED': return (40,1903)
            case TemplateImageComponent.METADATA:
                match self.value:
                    case '2000' | '2001': return (0,0)
                    case '2002': return (810,1605)
                    case '2003': return (825,1530)
                    case '2004' | '2005': return (282,1710)
                    case 'CLASSIC' | 'EXPANDED': return (320,1680)
            case TemplateImageComponent.SET:
                match self.value:
                    case '2000' | '2001': return (129,2016)
                    case '2002': return (60,1860)
                    case '2003': return (93,1785)
                    case '2004' | '2005': return (1344,1911)
                    case 'CLASSIC' | 'EXPANDED': return (1070,1995)
            case TemplateImageComponent.YEAR_CONTAINER:
                match self.value:
                    case '2000' | '2001': return (1250,1865)
                    case '2002': return (60,2038)
                    case '2003': return (482,1775)
                    case '2004' | '2005': return (1100,1450)
            case TemplateImageComponent.NUMBER:
                match self.value:
                    case '2002': return (120,1785)
                    case '2003': return (116,1785)
                    case '2004' | '2005': return (1191,1911)
                    case 'CLASSIC' | 'EXPANDED':
                        xadjust, yadjust = (-12, 0) if expansion == Expansion.TD else (0,0)
                        return ( (465 if expansion.has_image else 355) + xadjust, 2000 + yadjust )
            case TemplateImageComponent.SUPER_SEASON:
                match self.value:
                    case '2000': return (1200,900)
                    case '2001': return (78,1584)
                    case '2002': return (45,1113)
                    case '2003': return (1041,786)
                    case '2004': return (1071,1164)
                    case '2005': return (1071,1164)
                    case 'CLASSIC' | 'EXPANDED': return (1071,1150)
            case TemplateImageComponent.ROOKIE_SEASON:
                match self.value:
                    case '2000': return (1200,1086)
                    case '2001': return (1108,1040)
                    case '2002': return (80,1360)
                    case '2003': return (1085,1025)
                    case '2004' | '2005': return (1100,1400)
                    case 'CLASSIC' | 'EXPANDED': return (1075,1340)
            case TemplateImageComponent.ROOKIE_SEASON_YEAR_TEXT:
                return (40, 145)
            case TemplateImageComponent.POSTSEASON:
                match self.value:
                    case '2000': return (1200,1045)
                    case '2001': return (1108,1015)
                    case '2002': return (80,1275)
                    case '2003': return (1085,1010)
                    case '2004' | '2005': return (1100,1370)
                    case 'CLASSIC' | 'EXPANDED': return (1075,1305)
            case TemplateImageComponent.POSTSEASON_YEAR_TEXT_BOX:
                return (288, 745)
            case TemplateImageComponent.POSTSEASON_YEAR_TEXT:
                return (288, 755)
            case TemplateImageComponent.EXPANSION:
                match self.value:
                    case '2000' | '2001': return (1287,1855)
                    case '2002': 
                        xadjust, yadjust = (20, -17) if expansion == Expansion.TD else (0,0)
                        return (652 + xadjust, 1770 + yadjust) 
                    case '2003': return (275,1782)
                    case '2004' | '2005': return (1060,1910)
                    case 'CLASSIC' | 'EXPANDED': 
                        xadjust, yadjust = (0, -12) if expansion == Expansion.TD else (0,0)
                        return (350 + xadjust, 1990 + yadjust)
            case TemplateImageComponent.COMMAND:
                match self.value:
                    case 'CLASSIC' | 'EXPANDED': return (75,1565)
                    case _: return (0,0)
            case TemplateImageComponent.STYLE:
                match self.value:
                    case 'CLASSIC' | 'EXPANDED': return (72,1980)
            case TemplateImageComponent.STYLE_LOGO_BG:
                match self.value:
                    case 'CLASSIC' | 'EXPANDED': return (180,4)
            case TemplateImageComponent.STYLE_LOGO:
                match self.value:
                    case 'CLASSIC': return (203,13)
                    case 'EXPANDED': return (210,14)
            case TemplateImageComponent.STYLE_TEXT:
                match self.value:
                    case 'CLASSIC': return (35,20)
                    case 'EXPANDED': return (15,20)
            case TemplateImageComponent.BOT_LOGO:
                match self.value:
                    case '2000' | '2001': return (1250,1945)
                    case '2002': return (62,1900)
                    case '2003': return (655,1705)
                    case '2004' | '2005': return (1268,1965)
                    case 'CLASSIC' | 'EXPANDED': return (1320,1975)
            case TemplateImageComponent.SPLIT:
                match self.value:
                    case '2000': return (330, 1860)
                    case '2001': return (330, 1860)
                    case '2002': return (290, 1850)
                    case '2003': return (380, 1775)
                    case '2004' | '2005': return (80, 1912)
                    case 'CLASSIC' | 'EXPANDED': 
                        if is_full_career: return (865,1990)
                        if is_multi_year: return (800,1990)
                        return (925,1990)
            case TemplateImageComponent.STAT_HIGHLIGHTS:
                match self.value:
                    case '2000' | '2001': return (330 if is_regular_season else 612, 1862)
                    case '2002': return (290 if is_regular_season else 572, 1850)
                    case '2003': return (77, 1712)
                    case '2004' | '2005': return (80, 1912) if is_regular_season else (362, 1912)
                    case 'CLASSIC' | 'EXPANDED': return (349, 1990)

    def template_component_size(self, component:TemplateImageComponent) -> tuple[int,int]:
        match component:
            case TemplateImageComponent.TEAM_LOGO: 
                match self.value:
                    case '2000': return (225,225)
                    case '2001': return (255,255)
                    case '2002': return (450,450)
                    case '2003': return (270,270)
                    case '2004' | '2005': return (255,255)
                    case 'CLASSIC' | 'EXPANDED': return (275,275)
            case TemplateImageComponent.PLAYER_NAME: 
                match self.value:
                    case '2000': return (2100,300)
                    case '2001': return (1545,300)
                    case '2002': return (1395,300)
                    case '2003': return (3300,300)
                    case '2004' | '2005': return (900, 300)
                    case 'CLASSIC' | 'EXPANDED': return (1150, 300)
            case TemplateImageComponent.SUPER_SEASON: 
                match self.value:
                    case '2000' | '2001': return (312,480)
                    case '2002': return (468,720)
                    case '2003': return (390,600)
                    case '2004' | '2005': return (339,522)
                    case 'CLASSIC' | 'EXPANDED': return (400,480)
            case TemplateImageComponent.ROOKIE_SEASON: 
                match self.value:
                    case '2000': return (273,273)
                    case '2001': return (300,300)
                    case '2002': return (575,575)
                    case '2003': return (375,375)
                    case '2004' | '2005': return (339,339)
                    case 'CLASSIC' | 'EXPANDED': return (380,380)
            case TemplateImageComponent.POSTSEASON: 
                match self.value:
                    case '2000': return (273,273)
                    case '2001': return (300,300)
                    case '2002': return (575,575)
                    case '2003': return (375,375)
                    case '2004' | '2005': return (339,339)
                    case 'CLASSIC' | 'EXPANDED': return (380,380)
            case TemplateImageComponent.POSTSEASON_YEAR_TEXT_BOX: 
                return (415, 140)
            case TemplateImageComponent.BOT_LOGO: 
                match self.value:
                    case '2000' | '2001': return (150,150)
                    case '2002': return (145,145)
                    case '2003': return (150,150)
                    case '2004' | '2005': return (130,130)
                    case 'CLASSIC' | 'EXPANDED': return (100,100)

    def template_component_font_size(self, component: TemplateImageComponent) -> int:
        match component:
            case TemplateImageComponent.CHART:
                match self.value:
                    case '2000' | '2001': return 148
                    case '2002': return 117
                    case '2003': return 145
                    case '2004' | '2005': return 144
                    case 'CLASSIC' | 'EXPANDED': return 158
    
    def template_component_font_spacing(self, component: TemplateImageComponent) -> int:
        match component:
            case TemplateImageComponent.CHART:
                match self.value:
                    case '2000' | '2001': return 31
                    case '2002': return 25
                    case '2003': return 26
                    case '2004' | '2005' | 'CLASSIC' | 'EXPANDED': return 75

    def template_component_font_color(self, component: TemplateImageComponent, is_dark_mode:bool=False) -> str:

        # REUSED COLORS
        black = "#000000"
        white = "#FFFFFF"
        dark_gray = "#767676"
        mid_gray = "#888686"
        mid_light_gray = "#929191"
        light_gray = "#B5B4B5"

        match component:
            case TemplateImageComponent.STYLE_TEXT:
                match self:
                    case Set.CLASSIC | Set.EXPANDED: return light_gray if is_dark_mode else dark_gray
                    case _: return white
            case TemplateImageComponent.SET: # YEAR
                match self:
                    case Set.CLASSIC | Set.EXPANDED: return mid_light_gray if is_dark_mode else mid_gray
                    case _: return white
            case TemplateImageComponent.NUMBER:
                match self:
                    case Set._2003: return black
                    case Set.CLASSIC | Set.EXPANDED: return mid_light_gray if is_dark_mode else mid_gray
                    case _: return white
            case TemplateImageComponent.SPLIT | TemplateImageComponent.STAT_HIGHLIGHTS:
                match self:
                    case Set.CLASSIC | Set.EXPANDED: return mid_light_gray if is_dark_mode else dark_gray
                    case _: return white

    def template_component_color(self, component: TemplateImageComponent, parallel: ImageParallel) -> str:
        """Return color string for a template image component """

        match component:
            case TemplateImageComponent.PLAYER_NAME:
                match self.value:
                    case '2000' | '2001': return "#D2D2D2"
                    case '2002': return "#b5b4b5"
                    case _: return "#FFFFFF"

        return None

    # ---------------------------------------
    # BASELINE PLAYERS
    # ---------------------------------------

    def opponent_chart(self, player_sub_type:PlayerSubType, era:Era) -> Chart:
        return self.baseline_chart(player_type=player_sub_type.parent_type.opponent_type, era=era, command_boost=player_sub_type.opponent_command_boost(set=self.value))

    def baseline_chart(self, player_type:PlayerType, era:Era, command_boost:float = 0.0) -> Chart:
        match player_type:
            case PlayerType.PITCHER:
                match self.value:
                    case '2000':
                        match era:
                            case Era.PRE_1900 | Era.DEAD_BALL: 
                                return Chart(
                                    is_pitcher=player_type.is_pitcher,
                                    set=self.value,
                                    era=era.value,
                                    is_expanded=self.has_expanded_chart,
                                    command=3.0,
                                    outs=15.85,
                                    values={
                                        'SO': 2.50,
                                        'BB': 1.40,
                                        '1B': 2.15,
                                        '2B': 0.60,
                                        '3B': 0.00,
                                        'HR': 0.00,
                                    }
                                )
                            case Era.LIVE_BALL:
                                return Chart(
                                    is_pitcher=player_type.is_pitcher,
                                    set=self.value,
                                    era=era.value,
                                    is_expanded=self.has_expanded_chart,
                                    command=3.10,
                                    outs=15.75,
                                    values={
                                        'SO': 4.70,
                                        'BB': 1.46,
                                        '1B': 2.07,
                                        '2B': 0.67,
                                        '3B': 0.00,
                                        'HR': 0.05,
                                    }
                                )
                            case Era.INTEGRATION:
                                return Chart(
                                    is_pitcher=player_type.is_pitcher,
                                    set=self.value,
                                    era=era.value,
                                    is_expanded=self.has_expanded_chart,
                                    command=3.00,
                                    outs=15.90,
                                    values={
                                        'SO': 3.80,
                                        'BB': 1.40,
                                        '1B': 2.20,
                                        '2B': 0.45,
                                        '3B': 0.00,
                                        'HR': 0.05,
                                    }
                                )
                            case Era.EXPANSION:
                                return Chart(
                                    is_pitcher=player_type.is_pitcher,
                                    set=self.value,
                                    era=era.value,
                                    is_expanded=self.has_expanded_chart,
                                    command=3.10,
                                    outs=16.00,
                                    values={
                                        'SO': 4.00,
                                        'BB': 1.35,
                                        '1B': 2.15,
                                        '2B': 0.45,
                                        '3B': 0.00,
                                        'HR': 0.05,
                                    }
                                )
                            case Era.FREE_AGENCY:
                                return Chart(
                                    is_pitcher=player_type.is_pitcher,
                                    set=self.value,
                                    era=era.value,
                                    is_expanded=self.has_expanded_chart,
                                    command=3.00,
                                    outs=16.00,
                                    values={
                                        'SO': 4.75,
                                        'BB': 1.40,
                                        '1B': 1.85,
                                        '2B': 0.67,
                                        '3B': 0.01,
                                        'HR': 0.07,
                                    }
                                )
                            case Era.STEROID:
                                return Chart(
                                    is_pitcher=player_type.is_pitcher,
                                    set=self.value,
                                    era=era.value,
                                    is_expanded=self.has_expanded_chart,
                                    command=2.9,
                                    outs=15.85,
                                    values={
                                        'SO': 4.40,
                                        'BB': 1.39,
                                        '1B': 2.04,
                                        '2B': 0.66,
                                        '3B': 0.00,
                                        'HR': 0.06,
                                    }
                                )
                            case Era.POST_STEROID:
                                return Chart(
                                    is_pitcher=player_type.is_pitcher,
                                    set=self.value,
                                    era=era.value,
                                    is_expanded=self.has_expanded_chart,
                                    command=3.00,
                                    outs=16.10,
                                    values={
                                        'SO': 6.00,
                                        'BB': 1.40,
                                        '1B': 1.74,
                                        '2B': 0.65,
                                        '3B': 0.01,
                                        'HR': 0.10,
                                    }
                                )
                            case Era.STATCAST:
                                return Chart(
                                    is_pitcher=player_type.is_pitcher,
                                    set=self.value,
                                    era=era.value,
                                    is_expanded=self.has_expanded_chart,
                                    command=3.25,
                                    outs=16.00,
                                    values={
                                        'SO': 6.00,
                                        'BB': 1.35,
                                        '1B': 1.92,
                                        '2B': 0.65,
                                        '3B': 0.00,
                                        'HR': 0.08,
                                    }
                                )
                            case Era.PITCH_CLOCK:
                                return Chart(
                                    is_pitcher=player_type.is_pitcher,
                                    set=self.value,
                                    era=era.value,
                                    is_expanded=self.has_expanded_chart,
                                    command=3.24,
                                    outs=16.00,
                                    values={
                                        'SO': 6.00,
                                        'BB': 1.35,
                                        '1B': 1.92,
                                        '2B': 0.65,
                                        '3B': 0.00,
                                        'HR': 0.08,
                                    }
                                )
                    case '2001':
                        match era:
                            case Era.PRE_1900 | Era.DEAD_BALL:
                                return Chart(
                                    is_pitcher=player_type.is_pitcher,
                                    set=self.value,
                                    era=era.value,                                    
                                    is_expanded=self.has_expanded_chart,
                                    command=3.0,
                                    outs=15.90,
                                    values={
                                        'SO': 2.50,
                                        'BB': 1.30,
                                        '1B': 2.17,
                                        '2B': 0.60,
                                        '3B': 0.00,
                                        'HR': 0.03,
                                    }
                                )
                            case Era.LIVE_BALL:
                                return Chart(
                                    is_pitcher=player_type.is_pitcher,
                                    set=self.value,
                                    era=era.value,
                                    is_expanded=self.has_expanded_chart,
                                    command=3.05,
                                    outs=15.80,
                                    values={
                                        'SO': 3.55,
                                        'BB': 1.41,
                                        '1B': 2.11,
                                        '2B': 0.62,
                                        '3B': 0.00,
                                        'HR': 0.06,
                                    }
                                )
                            case Era.INTEGRATION:
                                return Chart(
                                    is_pitcher=player_type.is_pitcher,
                                    set=self.value,
                                    era=era.value,
                                    is_expanded=self.has_expanded_chart,
                                    command=3.00,
                                    outs=15.80,
                                    values={
                                        'SO': 3.40,
                                        'BB': 1.45,
                                        '1B': 2.11,
                                        '2B': 0.55,
                                        '3B': 0.01,
                                        'HR': 0.08,
                                    }
                                )
                            case Era.EXPANSION:
                                return Chart(
                                    is_pitcher=player_type.is_pitcher,
                                    set=self.value,
                                    era=era.value,
                                    is_expanded=self.has_expanded_chart,
                                    command=3.1,
                                    outs=16.1,
                                    values={
                                        'SO': 3.90,
                                        'BB': 1.40,
                                        '1B': 1.92,
                                        '2B': 0.50,
                                        '3B': 0.00,
                                        'HR': 0.08,
                                    }
                                )
                            case Era.FREE_AGENCY:
                                return Chart(
                                    is_pitcher=player_type.is_pitcher,
                                    set=self.value,
                                    era=era.value,
                                    is_expanded=self.has_expanded_chart,
                                    command=3.00,
                                    outs=16.05,
                                    values={
                                        'SO': 4.40,
                                        'BB': 1.33,
                                        '1B': 1.91,
                                        '2B': 0.65,
                                        '3B': 0.00,
                                        'HR': 0.06,
                                    }
                                )
                            case Era.STEROID:
                                return Chart(
                                    is_pitcher=player_type.is_pitcher,
                                    set=self.value,
                                    era=era.value,
                                    is_expanded=self.has_expanded_chart,
                                    command=3.06,
                                    outs=15.90,
                                    values={
                                        'SO': 3.95,
                                        'BB': 1.38,
                                        '1B': 1.94,
                                        '2B': 0.65,
                                        '3B': 0.01,
                                        'HR': 0.12,
                                    }
                                )
                            case Era.POST_STEROID:
                                return Chart(
                                    is_pitcher=player_type.is_pitcher,
                                    set=self.value,
                                    era=era.value,
                                    is_expanded=self.has_expanded_chart,
                                    command=3.00,
                                    outs=16.1,
                                    values={
                                        'SO': 6.00,
                                        'BB': 1.35,
                                        '1B': 1.79,
                                        '2B': 0.65,
                                        '3B': 0.00,
                                        'HR': 0.11,
                                    }
                                )
                            case Era.STATCAST:
                                return Chart(
                                    is_pitcher=player_type.is_pitcher,
                                    set=self.value,
                                    era=era.value,
                                    is_expanded=self.has_expanded_chart,
                                    command=3.3,
                                    outs=16.1,
                                    values={
                                        'SO': 6.00,
                                        'BB': 1.37,
                                        '1B': 1.83,
                                        '2B': 0.62,
                                        '3B': 0.00,
                                        'HR': 0.08,
                                    }
                                )
                            case Era.PITCH_CLOCK:
                                return Chart(
                                    is_pitcher=player_type.is_pitcher,
                                    set=self.value,
                                    era=era.value,
                                    is_expanded=self.has_expanded_chart,
                                    command=3.3,
                                    outs=16.0,
                                    values={
                                        'SO': 6.00,
                                        'BB': 1.39,
                                        '1B': 1.89,
                                        '2B': 0.64,
                                        '3B': 0.00,
                                        'HR': 0.08,
                                    }
                                )
                    case '2002':
                        match era:
                            case Era.PRE_1900 | Era.DEAD_BALL:
                                return Chart(
                                    is_pitcher=player_type.is_pitcher,
                                    set=self.value,
                                    era=era.value,
                                    is_expanded=self.has_expanded_chart,
                                    command=3.5,
                                    outs=16.2,
                                    values={
                                        'SO': 2.00,
                                        'BB': 1.50,
                                        '1B': 1.78,
                                        '2B': 0.50,
                                        '3B': 0.00,
                                        'HR': 0.02,
                                    }
                                )
                            case Era.LIVE_BALL:
                                return Chart(
                                    is_pitcher=player_type.is_pitcher,
                                    set=self.value,
                                    era=era.value,
                                    is_expanded=self.has_expanded_chart,
                                    command=3.00,
                                    outs=16.30,
                                    values={
                                        'SO': 3.70,
                                        'BB': 1.54,
                                        '1B': 1.70,
                                        '2B': 0.40,
                                        '3B': 0.01,
                                        'HR': 0.05,
                                    }
                                )
                            case Era.INTEGRATION:
                                return Chart(
                                    is_pitcher=player_type.is_pitcher,
                                    set=self.value,
                                    era=era.value,
                                    is_expanded=self.has_expanded_chart,
                                    command=3.10,
                                    outs=16.60,
                                    values={
                                        'SO': 3.70,
                                        'BB': 1.41,
                                        '1B': 1.52,
                                        '2B': 0.39,
                                        '3B': 0.00,
                                        'HR': 0.08,
                                    }
                                )
                            case Era.EXPANSION:
                                return Chart(
                                    is_pitcher=player_type.is_pitcher,
                                    set=self.value,
                                    era=era.value,
                                    is_expanded=self.has_expanded_chart,
                                    command=3.20,
                                    outs=16.80,
                                    values={
                                        'SO': 4.00,
                                        'BB': 1.35,
                                        '1B': 1.40,
                                        '2B': 0.35,
                                        '3B': 0.00,
                                        'HR': 0.10,
                                    }
                                )
                            case Era.FREE_AGENCY:
                                return Chart(
                                    is_pitcher=player_type.is_pitcher,
                                    set=self.value,
                                    era=era.value,
                                    is_expanded=self.has_expanded_chart,
                                    command=3.35,
                                    outs=16.65,
                                    values={
                                        'SO': 3.90,
                                        'BB': 1.15,
                                        '1B': 1.61,
                                        '2B': 0.50,
                                        '3B': 0.00,
                                        'HR': 0.09,
                                    }
                                )
                            case Era.STEROID:
                                return Chart(
                                    is_pitcher=player_type.is_pitcher,
                                    set=self.value,
                                    era=era.value,
                                    is_expanded=self.has_expanded_chart,
                                    command=3.28,
                                    outs=16.7,
                                    values={
                                        'SO': 4.05,
                                        'BB': 1.09,
                                        '1B': 1.56,
                                        '2B': 0.52,
                                        '3B': 0.00,
                                        'HR': 0.13,
                                    }
                                )
                            case Era.POST_STEROID:
                                return Chart(
                                    is_pitcher=player_type.is_pitcher,
                                    set=self.value,
                                    era=era.value,
                                    is_expanded=self.has_expanded_chart,
                                    command=3.3,
                                    outs=16.80,
                                    values={
                                        'SO': 5.75,
                                        'BB': 1.10,
                                        '1B': 1.37,
                                        '2B': 0.60,
                                        '3B': 0.00,
                                        'HR': 0.13,
                                    }
                                )
                            case Era.STATCAST:
                                return Chart(
                                    is_pitcher=player_type.is_pitcher,
                                    set=self.value,
                                    era=era.value,
                                    is_expanded=self.has_expanded_chart,
                                    command=3.45,
                                    outs=16.90,
                                    values={
                                        'SO': 5.75,
                                        'BB': 1.10,
                                        '1B': 1.35,
                                        '2B': 0.52,
                                        '3B': 0.00,
                                        'HR': 0.13,
                                    }
                                )
                            case Era.PITCH_CLOCK:
                                return Chart(
                                    is_pitcher=player_type.is_pitcher,
                                    set=self.value,
                                    era=era.value,
                                    is_expanded=self.has_expanded_chart,
                                    command=3.45,
                                    outs=16.80,
                                    values={
                                        'SO': 5.75,
                                        'BB': 1.14,
                                        '1B': 1.40,
                                        '2B': 0.53,
                                        '3B': 0.00,
                                        'HR': 0.13,
                                    }
                                )
                    case '2003':
                        match era:
                            case Era.PRE_1900 | Era.DEAD_BALL: 
                                return Chart(
                                    is_pitcher=player_type.is_pitcher,
                                    set=self.value,
                                    era=era.value,
                                    is_expanded=self.has_expanded_chart,
                                    command=3.7,
                                    outs=16.0,
                                    values={
                                        'SO': 2.00,
                                        'BB': 1.50,
                                        '1B': 1.88,
                                        '2B': 0.60,
                                        '3B': 0.00,
                                        'HR': 0.02,
                                    }
                                )
                            case Era.LIVE_BALL: 
                                return Chart(
                                    is_pitcher=player_type.is_pitcher,
                                    set=self.value,
                                    era=era.value,
                                    is_expanded=self.has_expanded_chart,
                                    command=3.70,
                                    outs=15.70,
                                    values={
                                        'SO': 2.70,
                                        'BB': 1.60,
                                        '1B': 2.15,
                                        '2B': 0.50,
                                        '3B': 0.00,
                                        'HR': 0.05,
                                    }
                                )
                            case Era.INTEGRATION: 
                                return Chart(
                                    is_pitcher=player_type.is_pitcher,
                                    set=self.value,
                                    era=era.value,
                                    is_expanded=self.has_expanded_chart,
                                    command=3.90,
                                    outs=15.90,
                                    values={
                                        'SO': 3.00,
                                        'BB': 1.50,
                                        '1B': 2.04,
                                        '2B': 0.47,
                                        '3B': 0.01,
                                        'HR': 0.08,
                                    }
                                )
                            case Era.EXPANSION: 
                                return Chart(
                                    is_pitcher=player_type.is_pitcher,
                                    set=self.value,
                                    era=era.value,
                                    is_expanded=self.has_expanded_chart,
                                    command=4.00,
                                    outs=16.00,
                                    values={
                                        'SO': 3.00,
                                        'BB': 1.45,
                                        '1B': 2.00,
                                        '2B': 0.45,
                                        '3B': 0.00,
                                        'HR': 0.10,
                                    }
                                )
                            case Era.FREE_AGENCY: 
                                return Chart(
                                    is_pitcher=player_type.is_pitcher,
                                    set=self.value,
                                    era=era.value,
                                    is_expanded=self.has_expanded_chart,
                                    command=3.95,
                                    outs=16.00,
                                    values={
                                        'SO': 3.30,
                                        'BB': 1.32,
                                        '1B': 1.90,
                                        '2B': 0.65,
                                        '3B': 0.00,
                                        'HR': 0.13,
                                    }
                                )
                            case Era.STEROID: 
                                return Chart(
                                    is_pitcher=player_type.is_pitcher,
                                    set=self.value,
                                    era=era.value,
                                    is_expanded=self.has_expanded_chart,
                                    command=4.20,
                                    outs=16.0,
                                    values={
                                        'SO': 3.75,
                                        'BB': 1.29,
                                        '1B': 1.74,
                                        '2B': 0.55,
                                        '3B': 0.12,
                                        'HR': 0.30,
                                    }
                                )
                            case Era.POST_STEROID: 
                                return Chart(
                                    is_pitcher=player_type.is_pitcher,
                                    set=self.value,
                                    era=era.value,
                                    is_expanded=self.has_expanded_chart,
                                    command=4.15,
                                    outs=15.95,
                                    values={
                                        'SO': 5.00,
                                        'BB': 1.25,
                                        '1B': 1.90,
                                        '2B': 0.70,
                                        '3B': 0.00,
                                        'HR': 0.20,
                                    }
                                )
                            case Era.STATCAST: 
                                return Chart(
                                    is_pitcher=player_type.is_pitcher,
                                    set=self.value,
                                    era=era.value,
                                    is_expanded=self.has_expanded_chart,
                                    command=4.25,
                                    outs=16.00,
                                    values={
                                        'SO': 5.00,
                                        'BB': 1.25,
                                        '1B': 1.90,
                                        '2B': 0.65,
                                        '3B': 0.00,
                                        'HR': 0.20,
                                    }
                                )
                            case Era.PITCH_CLOCK: 
                                return Chart(
                                    is_pitcher=player_type.is_pitcher,
                                    set=self.value,
                                    era=era.value,
                                    is_expanded=self.has_expanded_chart,
                                    command=4.23,
                                    outs=16.00,
                                    values={
                                        'SO': 5.00,
                                        'BB': 1.25,
                                        '1B': 1.90,
                                        '2B': 0.65,
                                        '3B': 0.00,
                                        'HR': 0.20,
                                    }
                                )
                    case '2004':
                        match era:
                            case Era.PRE_1900 | Era.DEAD_BALL:
                                return Chart(
                                    is_pitcher=player_type.is_pitcher,
                                    set=self.value,
                                    era=era.value,
                                    is_expanded=self.has_expanded_chart,
                                    command=3.60,
                                    outs=16.00,
                                    values={
                                        'SO': 2.10,
                                        'BB': 1.65,
                                        '1B': 1.84,
                                        '2B': 0.48,
                                        '3B': 0.00,
                                        'HR': 0.03,
                                    }
                                )
                            case Era.LIVE_BALL:
                                return Chart(
                                    is_pitcher=player_type.is_pitcher,
                                    set=self.value,
                                    era=era.value,
                                    is_expanded=self.has_expanded_chart,
                                    command=3.50,
                                    outs=15.70,
                                    values={
                                        'SO': 2.40,
                                        'BB': 1.42,
                                        '1B': 2.15,
                                        '2B': 0.67,
                                        '3B': 0.01,
                                        'HR': 0.05,
                                    }
                                )
                            case Era.INTEGRATION:
                                return Chart(
                                    is_pitcher=player_type.is_pitcher,
                                    set=self.value,
                                    era=era.value,
                                    is_expanded=self.has_expanded_chart,
                                    command=3.80,
                                    outs=15.80,
                                    values={
                                        'SO': 2.60,
                                        'BB': 1.35,
                                        '1B': 2.10,
                                        '2B': 0.64,
                                        '3B': 0.01,
                                        'HR': 0.10,
                                    }
                                )
                            case Era.EXPANSION:
                                return Chart(
                                    is_pitcher=player_type.is_pitcher,
                                    set=self.value,
                                    era=era.value,
                                    is_expanded=self.has_expanded_chart,
                                    command=4.00,
                                    outs=15.95,
                                    values={
                                        'SO': 3.00,
                                        'BB': 1.25,
                                        '1B': 2.10,
                                        '2B': 0.60,
                                        '3B': 0.00,
                                        'HR': 0.10,
                                    }
                                )
                            case Era.FREE_AGENCY:
                                return Chart(
                                    is_pitcher=player_type.is_pitcher,
                                    set=self.value,
                                    era=era.value,
                                    is_expanded=self.has_expanded_chart,
                                    command=3.70,
                                    outs=15.90,
                                    values={
                                        'SO': 3.50,
                                        'BB': 1.25,
                                        '1B': 2.00,
                                        '2B': 0.75,
                                        '3B': 0.00,
                                        'HR': 0.10,
                                    }
                                )
                            case Era.STEROID:
                                return Chart(
                                    is_pitcher=player_type.is_pitcher,
                                    set=self.value,
                                    era=era.value,
                                    is_expanded=self.has_expanded_chart,
                                    command=3.85,
                                    outs=16.35,
                                    values={
                                        'SO': 4.0,
                                        'BB': 1.1,
                                        '1B': 2.1,
                                        '2B': 0.48,
                                        '3B': 0.09,
                                        'HR': 0.3,
                                    }
                                )
                            case Era.POST_STEROID:
                                return Chart(
                                    is_pitcher=player_type.is_pitcher,
                                    set=self.value,
                                    era=era.value,
                                    is_expanded=self.has_expanded_chart,
                                    command=3.90,
                                    outs=16.00,
                                    values={
                                        'SO': 4.90,
                                        'BB': 1.20,
                                        '1B': 1.95,
                                        '2B': 0.70,
                                        '3B': 0.00,
                                        'HR': 0.15,
                                    }
                                )
                            case Era.STATCAST:
                                return Chart(
                                    is_pitcher=player_type.is_pitcher,
                                    set=self.value,
                                    era=era.value,
                                    is_expanded=self.has_expanded_chart,
                                    command=4.00,
                                    outs=16.00,
                                    values={
                                        'SO': 5.50,
                                        'BB': 1.20,
                                        '1B': 2.00,
                                        '2B': 0.60,
                                        '3B': 0.00,
                                        'HR': 0.20,
                                    }
                                )
                            case Era.PITCH_CLOCK:
                                return Chart(
                                    is_pitcher=player_type.is_pitcher,
                                    set=self.value,
                                    era=era.value,
                                    is_expanded=self.has_expanded_chart,
                                    command=4.00,
                                    outs=15.95,
                                    values={
                                        'SO': 5.50,
                                        'BB': 1.20,
                                        '1B': 2.03,
                                        '2B': 0.62,
                                        '3B': 0.00,
                                        'HR': 0.20,
                                    }
                                )
                    case '2005':
                        match era:
                            case Era.PRE_1900 | Era.DEAD_BALL:
                                return Chart(
                                    is_pitcher=player_type.is_pitcher,
                                    set=self.value,
                                    era=era.value,
                                    is_expanded=self.has_expanded_chart,
                                    command=3.60,
                                    outs=16.10,
                                    values={
                                        'SO': 2.10,
                                        'BB': 1.60,
                                        '1B': 1.78,
                                        '2B': 0.50,
                                        '3B': 0.00,
                                        'HR': 0.02,
                                    }
                                )
                            case Era.LIVE_BALL:
                                return Chart(
                                    is_pitcher=player_type.is_pitcher,
                                    set=self.value,
                                    era=era.value,
                                    is_expanded=self.has_expanded_chart,
                                    command=3.50,
                                    outs=15.70,
                                    values={
                                        'SO': 2.40,
                                        'BB': 1.42,
                                        '1B': 2.10,
                                        '2B': 0.72,
                                        '3B': 0.01,
                                        'HR': 0.05,
                                    }
                                )
                            case Era.INTEGRATION:
                                return Chart(
                                    is_pitcher=player_type.is_pitcher,
                                    set=self.value,
                                    era=era.value,
                                    is_expanded=self.has_expanded_chart,
                                    command=3.80,
                                    outs=15.85,
                                    values={
                                        'SO': 4.00,
                                        'BB': 1.50,
                                        '1B': 2.05,
                                        '2B': 0.50,
                                        '3B': 0.00,
                                        'HR': 0.10,
                                    }
                                )
                            case Era.EXPANSION:
                                return Chart(
                                    is_pitcher=player_type.is_pitcher,
                                    set=self.value,
                                    era=era.value,
                                    is_expanded=self.has_expanded_chart,
                                    command=4.00,
                                    outs=15.85,
                                    values={
                                        'SO': 4.00,
                                        'BB': 1.40,
                                        '1B': 2.20,
                                        '2B': 0.45,
                                        '3B': 0.00,
                                        'HR': 0.10,
                                    }
                                )
                            case Era.FREE_AGENCY:
                                return Chart(
                                    is_pitcher=player_type.is_pitcher,
                                    set=self.value,
                                    era=era.value,
                                    is_expanded=self.has_expanded_chart,
                                    command=3.75,
                                    outs=15.90,
                                    values={
                                        'SO': 3.35,
                                        'BB': 1.20,
                                        '1B': 2.10,
                                        '2B': 0.70,
                                        '3B': 0.00,
                                        'HR': 0.10,
                                    }
                                )
                            case Era.STEROID:
                                return Chart(
                                    is_pitcher=player_type.is_pitcher,
                                    set=self.value,
                                    era=era.value,
                                    is_expanded=self.has_expanded_chart,
                                    command=3.9,
                                    outs=16.2,
                                    values={
                                        'PU': 1.75,
                                        'SO': 3.87,
                                        'GB': 6.90,
                                        'FB': 3.68,
                                        'BB': 1.25,
                                        '1B': 2.34,
                                        '2B': 0.50,
                                        '3B': 0.03,
                                        'HR': 0.10,
                                    }
                                )
                            case Era.POST_STEROID:
                                return Chart(
                                    is_pitcher=player_type.is_pitcher,
                                    set=self.value,
                                    era=era.value,
                                    is_expanded=self.has_expanded_chart,
                                    command=4.00,
                                    outs=15.90,
                                    values={
                                        'SO': 4.80,
                                        'BB': 1.20,
                                        '1B': 2.05,
                                        '2B': 0.70,
                                        '3B': 0.00,
                                        'HR': 0.15,
                                    }
                                )
                            case Era.STATCAST:
                                return Chart(
                                    is_pitcher=player_type.is_pitcher,
                                    set=self.value,
                                    era=era.value,
                                    is_expanded=self.has_expanded_chart,
                                    command=4.15,
                                    outs=15.90,
                                    values={
                                        'SO': 5.10,
                                        'BB': 1.20,
                                        '1B': 2.05,
                                        '2B': 0.65,
                                        '3B': 0.00,
                                        'HR': 0.20,
                                    }
                                )
                            case Era.PITCH_CLOCK:
                                return Chart(
                                    is_pitcher=player_type.is_pitcher,
                                    set=self.value,
                                    era=era.value,
                                    is_expanded=self.has_expanded_chart,
                                    command=4.10,
                                    outs=15.90,
                                    values={
                                        'SO': 5.10,
                                        'BB': 1.16,
                                        '1B': 2.06,
                                        '2B': 0.68,
                                        '3B': 0.00,
                                        'HR': 0.20,
                                    }
                                )
                    case 'CLASSIC':
                        match era:
                            case Era.PRE_1900 | Era.DEAD_BALL:
                                return Chart(
                                    is_pitcher=player_type.is_pitcher,
                                    set=self.value,
                                    era=era.value,
                                    is_expanded=self.has_expanded_chart,
                                    command=3.20,
                                    outs=16.0,
                                    values={
                                        'SO': 3.00,
                                        'BB': 1.35,
                                        '1B': 2.00,
                                        '2B': 0.62,
                                        '3B': 0.00,
                                        'HR': 0.03,
                                    }
                                )
                            case Era.LIVE_BALL:
                                return Chart(
                                    is_pitcher=player_type.is_pitcher,
                                    set=self.value,
                                    era=era.value,
                                    is_expanded=self.has_expanded_chart,
                                    command=2.99,
                                    outs=15.70,
                                    values={
                                        'SO': 3.55,
                                        'BB': 1.43,
                                        '1B': 2.20,
                                        '2B': 0.62,
                                        '3B': 0.00,
                                        'HR': 0.05,
                                    }
                                )
                            case Era.INTEGRATION:
                                return Chart(
                                    is_pitcher=player_type.is_pitcher,
                                    set=self.value,
                                    era=era.value,
                                    is_expanded=self.has_expanded_chart,
                                    command=2.95,
                                    outs=15.90,
                                    values={
                                        'SO': 3.30,
                                        'BB': 1.43,
                                        '1B': 2.03,
                                        '2B': 0.52,
                                        '3B': 0.02,
                                        'HR': 0.10,
                                    }
                                )
                            case Era.EXPANSION:
                                return Chart(
                                    is_pitcher=player_type.is_pitcher,
                                    set=self.value,
                                    era=era.value,
                                    is_expanded=self.has_expanded_chart,
                                    command=3.05,
                                    outs=16.1,
                                    values={
                                        'SO': 3.80,
                                        'BB': 1.40,
                                        '1B': 1.97,
                                        '2B': 0.42,
                                        '3B': 0.00,
                                        'HR': 0.11,
                                    }
                                )
                            case Era.FREE_AGENCY:
                                return Chart(
                                    is_pitcher=player_type.is_pitcher,
                                    set=self.value,
                                    era=era.value,
                                    is_expanded=self.has_expanded_chart,
                                    command=3.05,
                                    outs=16.1,
                                    values={
                                        'SO': 3.55,
                                        'BB': 1.24,
                                        '1B': 1.89,
                                        '2B': 0.65,
                                        '3B': 0.00,
                                        'HR': 0.12,
                                    }
                                )
                            case Era.STEROID:
                                return Chart(
                                    is_pitcher=player_type.is_pitcher,
                                    set=self.value,
                                    era=era.value,
                                    is_expanded=self.has_expanded_chart,
                                    command=3.3,
                                    outs=16.0,
                                    values={
                                        'SO': 4.10,
                                        'BB': 1.35,
                                        '1B': 2.0,
                                        '2B': 0.62,
                                        '3B': 0.00,
                                        'HR': 0.11,
                                    }
                                )
                            case Era.POST_STEROID:
                                return Chart(
                                    is_pitcher=player_type.is_pitcher,
                                    set=self.value,
                                    era=era.value,
                                    is_expanded=self.has_expanded_chart,
                                    command=3.00,
                                    outs=16.1,
                                    values={
                                        'SO': 4.95,
                                        'BB': 1.24,
                                        '1B': 1.90,
                                        '2B': 0.65,
                                        '3B': 0.00,
                                        'HR': 0.11,
                                    }
                                )
                            case Era.STATCAST:
                                return Chart(
                                    is_pitcher=player_type.is_pitcher,
                                    set=self.value,
                                    era=era.value,
                                    is_expanded=self.has_expanded_chart,
                                    command=3.3,
                                    outs=16.1,
                                    values={
                                        'SO': 5.25,
                                        'BB': 1.32,
                                        '1B': 1.85,
                                        '2B': 0.62,
                                        '3B': 0.00,
                                        'HR': 0.11,
                                    }
                                )
                            case Era.PITCH_CLOCK:
                                return Chart(
                                    is_pitcher=player_type.is_pitcher,
                                    set=self.value,
                                    era=era.value,
                                    is_expanded=self.has_expanded_chart,
                                    command=3.25,
                                    outs=16.1,
                                    values={
                                        'SO': 5.25,
                                        'BB': 1.33,
                                        '1B': 1.84,
                                        '2B': 0.62,
                                        '3B': 0.00,
                                        'HR': 0.11,
                                    }
                                )
                    case 'EXPANDED':
                        match era:
                            case Era.PRE_1900 | Era.DEAD_BALL:
                                return Chart(
                                    is_pitcher=player_type.is_pitcher,
                                    set=self.value,
                                    era=era.value,
                                    is_expanded=self.has_expanded_chart,
                                    command=4.0,
                                    outs=15.8,
                                    values={
                                        'SO': 2.30,
                                        'BB': 1.70,
                                        '1B': 1.82,
                                        '2B': 0.60,
                                        '3B': 0.03,
                                        'HR': 0.05,
                                    }
                                )
                            case Era.LIVE_BALL:
                                return Chart(
                                    is_pitcher=player_type.is_pitcher,
                                    set=self.value,
                                    era=era.value,
                                    is_expanded=self.has_expanded_chart,
                                    command=3.60,
                                    outs=15.65,
                                    values={
                                        'SO': 2.95,
                                        'BB': 1.56,
                                        '1B': 2.12,
                                        '2B': 0.58,
                                        '3B': 0.01,
                                        'HR': 0.08,
                                    }
                                )
                            case Era.INTEGRATION:
                                return Chart(
                                    is_pitcher=player_type.is_pitcher,
                                    set=self.value,
                                    era=era.value,
                                    is_expanded=self.has_expanded_chart,
                                    command=3.90,
                                    outs=15.80,
                                    values={
                                        'SO': 3.95,
                                        'BB': 1.50,
                                        '1B': 2.02,
                                        '2B': 0.49,
                                        '3B': 0.03,
                                        'HR': 0.16,
                                    }
                                )
                            case Era.EXPANSION:
                                return Chart(
                                    is_pitcher=player_type.is_pitcher,
                                    set=self.value,
                                    era=era.value,
                                    is_expanded=self.has_expanded_chart,
                                    command=4.00,
                                    outs=15.90,
                                    values={
                                        'SO': 3.95,
                                        'BB': 1.42,
                                        '1B': 2.05,
                                        '2B': 0.52,
                                        '3B': 0.00,
                                        'HR': 0.11,
                                    }
                                )
                            case Era.FREE_AGENCY:
                                return Chart(
                                    is_pitcher=player_type.is_pitcher,
                                    set=self.value,
                                    era=era.value,
                                    is_expanded=self.has_expanded_chart,
                                    command=3.80,
                                    outs=16.05,
                                    values={
                                        'SO': 4.00,
                                        'BB': 1.22,
                                        '1B': 1.90,
                                        '2B': 0.68,
                                        '3B': 0.00,
                                        'HR': 0.15,
                                    }
                                )
                            case Era.STEROID:
                                return Chart(
                                    is_pitcher=player_type.is_pitcher,
                                    set=self.value,
                                    era=era.value,
                                    is_expanded=self.has_expanded_chart,
                                    command=4.2,
                                    outs=16.2,
                                    values={
                                        'SO': 4.00,
                                        'BB': 1.25,
                                        '1B': 2.05,
                                        '2B': 0.50,
                                        '3B': 0.09,
                                        'HR': 0.33,
                                    }
                                )
                            case Era.POST_STEROID:
                                return Chart(
                                    is_pitcher=player_type.is_pitcher,
                                    set=self.value,
                                    era=era.value,
                                    is_expanded=self.has_expanded_chart,
                                    command=4.0,
                                    outs=16.0,
                                    values={
                                        'SO': 5.20,
                                        'BB': 1.20,
                                        '1B': 1.95,
                                        '2B': 0.67,
                                        '3B': 0.01,
                                        'HR': 0.17,
                                    }
                                )
                            case Era.STATCAST:
                                return Chart(
                                    is_pitcher=player_type.is_pitcher,
                                    set=self.value,
                                    era=era.value,
                                    is_expanded=self.has_expanded_chart,
                                    command=4.2,
                                    outs=16.1,
                                    values={
                                        'SO': 5.5,
                                        'BB': 1.15,
                                        '1B': 1.90,
                                        '2B': 0.64,
                                        '3B': 0.01,
                                        'HR': 0.20,
                                    }
                                )
                            case Era.PITCH_CLOCK:
                                return Chart(
                                    is_pitcher=player_type.is_pitcher,
                                    set=self.value,
                                    era=era.value,
                                    is_expanded=self.has_expanded_chart,
                                    command=4.15,
                                    outs=16.1,
                                    values={
                                        'SO': 5.5,
                                        'BB': 1.15,
                                        '1B': 1.90,
                                        '2B': 0.64,
                                        '3B': 0.01,
                                        'HR': 0.20,
                                    }
                                )
            case PlayerType.HITTER:
                match self.value:
                    case '2000': 
                        match era:
                            case Era.PRE_1900 | Era.DEAD_BALL: 
                                return Chart(
                                    is_pitcher=player_type.is_pitcher,
                                    set=self.value,
                                    era=era.value,
                                    is_expanded=self.has_expanded_chart,
                                    command=7.6,
                                    outs=4.0,
                                    values={
                                        'SO': 0.2,
                                        'BB': 3.00,
                                        '1B': 8.50,
                                        '1B+': 1.50,
                                        '2B': 1.50,
                                        '3B': 1.00,
                                        'HR': 0.50,
                                    }
                                )
                            case Era.LIVE_BALL: 
                                return Chart(
                                    is_pitcher=player_type.is_pitcher,
                                    set=self.value,
                                    era=era.value,
                                    is_expanded=self.has_expanded_chart,
                                    command=7.77,
                                    outs=4.0,
                                    values={
                                        'SO': 1.0,
                                        'BB': 4.3,
                                        '1B': 6.95,
                                        '1B+': 0.53,
                                        '2B': 1.94,
                                        '3B': 0.30,
                                        'HR': 1.98,
                                    }
                                )
                            case Era.INTEGRATION: 
                                return Chart(
                                    is_pitcher=player_type.is_pitcher,
                                    set=self.value,
                                    era=era.value,
                                    is_expanded=self.has_expanded_chart,
                                    command=7.45,
                                    outs=3.60,
                                    values={
                                        'SO': 1.6,
                                        'BB': 4.45,
                                        '1B': 7.10,
                                        '1B+': 0.75,
                                        '2B': 1.90,
                                        '3B': 0.30,
                                        'HR': 1.90,
                                    }
                                )
                            case Era.EXPANSION: 
                                return Chart(
                                    is_pitcher=player_type.is_pitcher,
                                    set=self.value,
                                    era=era.value,
                                    is_expanded=self.has_expanded_chart,
                                    command=7.35,
                                    outs=3.85,
                                    values={
                                        'SO': 2.0,
                                        'BB': 4.4,
                                        '1B': 6.95,
                                        '1B+': 0.75,
                                        '2B': 1.85,
                                        '3B': 0.30,
                                        'HR': 1.90,
                                    }
                                )
                            case Era.FREE_AGENCY: 
                                return Chart(
                                    is_pitcher=player_type.is_pitcher,
                                    set=self.value,
                                    era=era.value,
                                    is_expanded=self.has_expanded_chart,
                                    command=7.40,
                                    outs=4.10,
                                    values={
                                        'SO': 1.00,
                                        'BB': 4.20,
                                        '1B': 6.85,
                                        '1B+': 0.70,
                                        '2B': 2.00,
                                        '3B': 0.40,
                                        'HR': 1.75,
                                    }
                                )
                            case Era.STEROID: 
                                return Chart(
                                    is_pitcher=player_type.is_pitcher,
                                    set=self.value,
                                    era=era.value,
                                    is_expanded=self.has_expanded_chart,
                                    command=8.0,
                                    outs=4.0,
                                    values={
                                        'SO': 0.45,
                                        'BB': 4.47,
                                        '1B': 7.33,
                                        '1B+': 0.6,
                                        '2B': 1.5,
                                        '3B': 0.2,
                                        'HR': 1.9,
                                    }
                                )
                            case Era.POST_STEROID: 
                                return Chart(
                                    is_pitcher=player_type.is_pitcher,
                                    set=self.value,
                                    era=era.value,
                                    is_expanded=self.has_expanded_chart,
                                    command=7.25,
                                    outs=3.90,
                                    values={
                                        'SO': 1.80,
                                        'BB': 4.4,
                                        '1B': 6.80,
                                        '1B+': 0.60,
                                        '2B': 2.00,
                                        '3B': 0.40,
                                        'HR': 1.90,
                                    }
                                )
                            case Era.STATCAST: 
                                return Chart(
                                    is_pitcher=player_type.is_pitcher,
                                    set=self.value,
                                    era=era.value,
                                    is_expanded=self.has_expanded_chart,
                                    command=7.2,
                                    outs=3.90,
                                    values={
                                        'SO': 2.0,
                                        'BB': 4.4,
                                        '1B': 6.80,
                                        '1B+': 0.50,
                                        '2B': 2.00,
                                        '3B': 0.30,
                                        'HR': 2.10,
                                    }
                                )
                            case Era.PITCH_CLOCK: 
                                return Chart(
                                    is_pitcher=player_type.is_pitcher,
                                    set=self.value,
                                    era=era.value,
                                    is_expanded=self.has_expanded_chart,
                                    command=7.35,
                                    outs=3.90,
                                    values={
                                        'SO': 2.0,
                                        'BB': 4.4,
                                        '1B': 6.60,
                                        '1B+': 0.60,
                                        '2B': 2.05,
                                        '3B': 0.30,
                                        'HR': 2.15,
                                    }
                                )
                    case '2001': 
                        match era:
                            case Era.PRE_1900 | Era.DEAD_BALL: 
                                return Chart(
                                    is_pitcher=player_type.is_pitcher,
                                    set=self.value,
                                    era=era.value,
                                    is_expanded=self.has_expanded_chart,
                                    command=7.6,
                                    outs=4.0,
                                    values={
                                        'SO': 0.50,
                                        'BB': 3.10,
                                        '1B': 8.40,
                                        '1B+': 1.50,
                                        '2B': 1.50,
                                        '3B': 1.00,
                                        'HR': 0.50,
                                    }
                                )
                            case Era.LIVE_BALL: 
                                return Chart(
                                    is_pitcher=player_type.is_pitcher,
                                    set=self.value,
                                    era=era.value,
                                    is_expanded=self.has_expanded_chart,
                                    command=7.75,
                                    outs=3.8,
                                    values={
                                        'SO': 1.00,
                                        'BB': 4.55,
                                        '1B': 6.90,
                                        '1B+': 0.70,
                                        '2B': 1.95,
                                        '3B': 0.2,
                                        'HR': 1.9,
                                    }
                                )
                            case Era.INTEGRATION: 
                                return Chart(
                                    is_pitcher=player_type.is_pitcher,
                                    set=self.value,
                                    era=era.value,
                                    is_expanded=self.has_expanded_chart,
                                    command=7.45,
                                    outs=3.90,
                                    values={
                                        'SO': 1.90,
                                        'BB': 4.50,
                                        '1B': 7.20,
                                        '1B+': 0.70,
                                        '2B': 1.65,
                                        '3B': 0.2,
                                        'HR': 1.85, 
                                    }  
                                )
                            case Era.EXPANSION: 
                                return Chart(
                                    is_pitcher=player_type.is_pitcher,
                                    set=self.value,
                                    era=era.value,
                                    is_expanded=self.has_expanded_chart,
                                    command=7.41,
                                    outs=4.15,
                                    values={
                                        'SO': 2.00,
                                        'BB': 4.45,
                                        '1B': 6.95,
                                        '1B+': 0.70,
                                        '2B': 1.65,
                                        '3B': 0.2,
                                        'HR': 1.9,  
                                    } 
                                )
                            case Era.FREE_AGENCY: 
                                return Chart(
                                    is_pitcher=player_type.is_pitcher,
                                    set=self.value,
                                    era=era.value,
                                    is_expanded=self.has_expanded_chart,
                                    command=7.55,
                                    outs=4.00,
                                    values={
                                        'SO': 0.90,
                                        'BB': 4.35,
                                        '1B': 6.70,
                                        '1B+': 0.85,
                                        '2B': 1.95,
                                        '3B': 0.2,
                                        'HR': 1.95, 
                                    } 
                                )
                            case Era.STEROID: 
                                return Chart(
                                    is_pitcher=player_type.is_pitcher,
                                    set=self.value,
                                    era=era.value,
                                    is_expanded=self.has_expanded_chart,
                                    command=8.0,
                                    outs=4.1,
                                    values={
                                        'SO': 1.50,
                                        'BB': 4.90,
                                        '1B': 6.76,
                                        '1B+': 0.52,
                                        '2B': 1.45,
                                        '3B': 0.25,
                                        'HR': 2.02,
                                    }
                                )
                            case Era.POST_STEROID: 
                                return Chart(
                                    is_pitcher=player_type.is_pitcher,
                                    set=self.value,
                                    era=era.value,
                                    is_expanded=self.has_expanded_chart,
                                    command=7.4,
                                    outs=4.1,
                                    values={
                                        'SO': 1.90,
                                        'BB': 4.35,
                                        '1B': 6.70,
                                        '1B+': 0.75,
                                        '2B': 1.95,
                                        '3B': 0.2,
                                        'HR': 1.95, 
                                    } 
                                )
                            case Era.STATCAST: 
                                return Chart(
                                    is_pitcher=player_type.is_pitcher,
                                    set=self.value,
                                    era=era.value,
                                    is_expanded=self.has_expanded_chart,
                                    command=7.3,
                                    outs=4.0,
                                    values={
                                        'SO': 2.00,
                                        'BB': 4.45,
                                        '1B': 6.70,
                                        '1B+': 0.70,
                                        '2B': 1.95,
                                        '3B': 0.2,
                                        'HR': 2.0,  
                                    }          
                                )
                            case Era.PITCH_CLOCK: 
                                return Chart(
                                    is_pitcher=player_type.is_pitcher,
                                    set=self.value,
                                    era=era.value,
                                    is_expanded=self.has_expanded_chart,
                                    command=7.4,
                                    outs=4.0,
                                    values={
                                        'SO': 2.00,
                                        'BB': 4.45,
                                        '1B': 6.40,
                                        '1B+': 0.75,
                                        '2B': 2.1,
                                        '3B': 0.2,
                                        'HR': 2.1,  
                                    }          
                                )
                    case '2002': 
                        match era:
                            case Era.PRE_1900 | Era.DEAD_BALL: 
                                return Chart(
                                    is_pitcher=player_type.is_pitcher,
                                    set=self.value,
                                    era=era.value,
                                    is_expanded=self.has_expanded_chart,
                                    command=9.25,
                                    outs=6.0,
                                    values={
                                        'SO': 0.75,
                                        'BB': 3.25,
                                        '1B': 6.90,
                                        '1B+': 1.00,
                                        '2B': 1.35,
                                        '3B': 0.75,
                                        'HR': 0.75,
                                    }
                                )
                            case Era.LIVE_BALL: 
                                return Chart(
                                    is_pitcher=player_type.is_pitcher,
                                    set=self.value,
                                    era=era.value,
                                    is_expanded=self.has_expanded_chart,
                                    command=9.7,
                                    outs=6.0,
                                    values={
                                        'SO': 1.00,
                                        'BB': 3.40,
                                        '1B': 6.20,
                                        '1B+': 0.70,
                                        '2B': 1.94,
                                        '3B': 0.26,
                                        'HR': 1.50,
                                    }
                                )
                            case Era.INTEGRATION: 
                                return Chart(
                                    is_pitcher=player_type.is_pitcher,
                                    set=self.value,
                                    era=era.value,
                                    is_expanded=self.has_expanded_chart,
                                    command=9.45,
                                    outs=6.00,
                                    values={
                                        'SO': 1.00,
                                        'BB': 3.45,
                                        '1B': 6.52,
                                        '1B+': 0.65,
                                        '2B': 1.64,
                                        '3B': 0.24,
                                        'HR': 1.50,
                                    }
                                )
                            case Era.EXPANSION: 
                                return Chart(
                                    is_pitcher=player_type.is_pitcher,
                                    set=self.value,
                                    era=era.value,
                                    is_expanded=self.has_expanded_chart,
                                    command=9.30,
                                    outs=6.10,
                                    values={
                                        'SO': 1.00,
                                        'BB': 3.40,
                                        '1B': 6.52,
                                        '1B+': 0.60,
                                        '2B': 1.64,
                                        '3B': 0.24,
                                        'HR': 1.50,
                                    }
                                )
                            case Era.FREE_AGENCY: 
                                return Chart(
                                    is_pitcher=player_type.is_pitcher,
                                    set=self.value,
                                    era=era.value,
                                    is_expanded=self.has_expanded_chart,
                                    command=9.4,
                                    outs=6.00,
                                    values={
                                        'SO': 1.00,
                                        'BB': 3.30,
                                        '1B': 6.60,
                                        '1B+': 0.55,
                                        '2B': 2.00,
                                        '3B': 0.20,
                                        'HR': 1.35,
                                    }
                                )
                            case Era.STEROID: 
                                return Chart(
                                    is_pitcher=player_type.is_pitcher,
                                    set=self.value,
                                    era=era.value,
                                    is_expanded=self.has_expanded_chart,
                                    command=9.1 + command_boost,
                                    outs=6.3,
                                    values={
                                        'SO': 1.90,
                                        'BB': 3.95,
                                        '1B': 6.35,
                                        '1B+': 0.50,
                                        '2B': 1.75,
                                        '3B': 0.15,
                                        'HR': 1.00,
                                    }
                                )
                            case Era.POST_STEROID: 
                                return Chart(
                                    is_pitcher=player_type.is_pitcher,
                                    set=self.value,
                                    era=era.value,
                                    is_expanded=self.has_expanded_chart,
                                    command=9.2,
                                    outs=6.10,
                                    values={
                                        'SO': 2.30,
                                        'BB': 3.35,
                                        '1B': 6.41,
                                        '1B+': 0.40,
                                        '2B': 2.00,
                                        '3B': 0.24,
                                        'HR': 1.50,
                                    }
                                )
                            case Era.STATCAST: 
                                return Chart(
                                    is_pitcher=player_type.is_pitcher,
                                    set=self.value,
                                    era=era.value,
                                    is_expanded=self.has_expanded_chart,
                                    command=9.10,
                                    outs=6.00,
                                    values={
                                        'SO': 2.50,
                                        'BB': 3.40,
                                        '1B': 6.52,
                                        '1B+': 0.30,
                                        '2B': 1.94,
                                        '3B': 0.24,
                                        'HR': 1.60,
                                    }
                                )
                            case Era.PITCH_CLOCK: 
                                return Chart(
                                    is_pitcher=player_type.is_pitcher,
                                    set=self.value,
                                    era=era.value,
                                    is_expanded=self.has_expanded_chart,
                                    command=9.20,
                                    outs=6.00,
                                    values={
                                        'SO': 2.50,
                                        'BB': 3.40,
                                        '1B': 6.36,
                                        '1B+': 0.40,
                                        '2B': 2.00,
                                        '3B': 0.24,
                                        'HR': 1.60,
                                    }
                                )
                    case '2003': 
                        match era:
                            case Era.PRE_1900 | Era.DEAD_BALL: 
                                return Chart(
                                    is_pitcher=player_type.is_pitcher,
                                    set=self.value,
                                    era=era.value,
                                    is_expanded=self.has_expanded_chart,
                                    command=9.0,
                                    outs=6.0,
                                    values={
                                        'SO': 0.50,
                                        'BB': 3.50,
                                        '1B': 6.60,
                                        '1B+': 1.00,
                                        '2B': 1.35,
                                        '3B': 0.80,
                                        'HR': 0.75,
                                    }
                                )
                            case Era.LIVE_BALL: 
                                return Chart(
                                    is_pitcher=player_type.is_pitcher,
                                    set=self.value,
                                    era=era.value,
                                    is_expanded=self.has_expanded_chart,
                                    command=9.65,
                                    outs=6.05,
                                    values={
                                        'SO': 1.10,
                                        'BB': 3.35,
                                        '1B': 6.40,
                                        '1B+': 0.70,
                                        '2B': 1.65,
                                        '3B': 0.35,
                                        'HR': 1.50,
                                    }
                                )
                            case Era.INTEGRATION: 
                                return Chart(
                                    is_pitcher=player_type.is_pitcher,
                                    set=self.value,
                                    era=era.value,
                                    is_expanded=self.has_expanded_chart,
                                    command=9.20,
                                    outs=6.00,
                                    values={
                                        'SO': 1.90,
                                        'BB': 3.35,
                                        '1B': 6.40,
                                        '1B+': 0.70,
                                        '2B': 1.65,
                                        '3B': 0.35,
                                        'HR': 1.55,
                                    }
                                )
                            case Era.EXPANSION: 
                                return Chart(
                                    is_pitcher=player_type.is_pitcher,
                                    set=self.value,
                                    era=era.value,
                                    is_expanded=self.has_expanded_chart,
                                    command=8.95,
                                    outs=6.20,
                                    values={
                                        'SO': 3.10,
                                        'BB': 3.20,
                                        '1B': 6.35,
                                        '1B+': 0.70,
                                        '2B': 1.55,
                                        '3B': 0.35,
                                        'HR': 1.65,
                                    }
                                )
                            case Era.FREE_AGENCY: 
                                return Chart(
                                    is_pitcher=player_type.is_pitcher,
                                    set=self.value,
                                    era=era.value,
                                    is_expanded=self.has_expanded_chart,
                                    command=9.10,
                                    outs=6.15,
                                    values={
                                        'SO': 1.00,
                                        'BB': 2.90,
                                        '1B': 6.60,
                                        '1B+': 0.65,
                                        '2B': 1.60,
                                        '3B': 0.35,
                                        'HR': 1.75,
                                    }
                                )
                            case Era.STEROID: 
                                return Chart(
                                    is_pitcher=player_type.is_pitcher,
                                    set=self.value,
                                    era=era.value,
                                    is_expanded=self.has_expanded_chart,
                                    command=8.0,
                                    outs=7.2,
                                    values={
                                        'SO': 2.1,
                                        'BB': 3.15,
                                        '1B': 6.25,
                                        '1B+': 0.40,
                                        '2B': 1.50,
                                        '3B': 0.30,
                                        'HR': 1.25,
                                    }
                                )
                            case Era.POST_STEROID: 
                                return Chart(
                                    is_pitcher=player_type.is_pitcher,
                                    set=self.value,
                                    era=era.value,
                                    is_expanded=self.has_expanded_chart,
                                    command=8.90,
                                    outs=6.40,
                                    values={
                                        'SO': 3.00,
                                        'BB': 3.00,
                                        '1B': 6.20,
                                        '1B+': 0.50,
                                        '2B': 1.60,
                                        '3B': 0.30,
                                        'HR': 2.00,
                                    }
                                )
                            case Era.STATCAST: 
                                return Chart(
                                    is_pitcher=player_type.is_pitcher,
                                    set=self.value,
                                    era=era.value,
                                    is_expanded=self.has_expanded_chart,
                                    command=8.75,
                                    outs=6.30,
                                    values={
                                        'SO': 3.30,
                                        'BB': 3.00,
                                        '1B': 6.30,
                                        '1B+': 0.55,
                                        '2B': 1.55,
                                        '3B': 0.30,
                                        'HR': 2.00,
                                    }
                                )
                            case Era.PITCH_CLOCK: 
                                return Chart(
                                    is_pitcher=player_type.is_pitcher,
                                    set=self.value,
                                    era=era.value,
                                    is_expanded=self.has_expanded_chart,
                                    command=8.85,
                                    outs=6.30,
                                    values={
                                        'SO': 3.30,
                                        'BB': 3.00,
                                        '1B': 6.20,
                                        '1B+': 0.60,
                                        '2B': 1.60,
                                        '3B': 0.30,
                                        'HR': 2.00,
                                    }
                                )
                    case '2004': 
                        match era:
                            case Era.PRE_1900 | Era.DEAD_BALL: 
                                return Chart(
                                    is_pitcher=player_type.is_pitcher,
                                    set=self.value,
                                    era=era.value,
                                    is_expanded=self.has_expanded_chart,
                                    command=9.30,
                                    outs=7.00,
                                    values={
                                        'SO': 0.50,
                                        'BB': 3.50,
                                        '1B': 5.70,
                                        '1B+': 0.85,
                                        '2B': 1.60,
                                        '3B': 0.75,
                                        'HR': 0.60,
                                    }
                                )
                            case Era.LIVE_BALL: 
                                return Chart(
                                    is_pitcher=player_type.is_pitcher,
                                    set=self.value,
                                    era=era.value,
                                    is_expanded=self.has_expanded_chart,
                                    command=9.70,
                                    outs=6.50,
                                    values={
                                        'SO': 1.70,
                                        'BB': 3.50,
                                        '1B': 6.30,
                                        '1B+': 0.75,
                                        '2B': 1.40,
                                        '3B': 0.15,
                                        'HR': 1.40,
                                    }
                                )
                            case Era.INTEGRATION: 
                                return Chart(
                                    is_pitcher=player_type.is_pitcher,
                                    set=self.value,
                                    era=era.value,
                                    is_expanded=self.has_expanded_chart,
                                    command=9.50,
                                    outs=6.80,
                                    values={
                                        'SO': 2.00,
                                        'BB': 3.35,
                                        '1B': 6.20,
                                        '1B+': 0.70,
                                        '2B': 1.35,
                                        '3B': 0.15,
                                        'HR': 1.45,
                                    }
                                )
                            case Era.EXPANSION: 
                                return Chart(
                                    is_pitcher=player_type.is_pitcher,
                                    set=self.value,
                                    era=era.value,
                                    is_expanded=self.has_expanded_chart,
                                    command=9.35,
                                    outs=7.0,
                                    values={
                                        'SO': 3.00,
                                        'BB': 3.30,
                                        '1B': 6.15,
                                        '1B+': 0.60,
                                        '2B': 1.30,
                                        '3B': 0.15,
                                        'HR': 1.50,
                                    }
                                )
                            case Era.FREE_AGENCY: 
                                return Chart(
                                    is_pitcher=player_type.is_pitcher,
                                    set=self.value,
                                    era=era.value,
                                    is_expanded=self.has_expanded_chart,
                                    command=9.35,
                                    outs=7.35,
                                    values={
                                        'SO': 1.90,
                                        'BB': 3.25,
                                        '1B': 5.82,
                                        '1B+': 0.50,
                                        '2B': 1.45,
                                        '3B': 0.18,
                                        'HR': 1.45,
                                    }
                                )
                            case Era.STEROID: 
                                return Chart(
                                    is_pitcher=player_type.is_pitcher,
                                    set=self.value,
                                    era=era.value,
                                    is_expanded=self.has_expanded_chart,
                                    command=9.00,
                                    outs=7.5,
                                    values={
                                        'SO': 2.3,
                                        'BB': 2.95,
                                        '1B': 6.75,
                                        '1B+': 0.12,
                                        '2B': 1.5,
                                        '3B': 0.18,
                                        'HR': 1.0,
                                    }
                                )
                            case Era.POST_STEROID: 
                                return Chart(
                                    is_pitcher=player_type.is_pitcher,
                                    set=self.value,
                                    era=era.value,
                                    is_expanded=self.has_expanded_chart,
                                    command=9.20,
                                    outs=7.2,
                                    values={
                                        'SO': 2.40,
                                        'BB': 3.15,
                                        '1B': 5.90,
                                        '1B+': 0.45,
                                        '2B': 1.55,
                                        '3B': 0.15,
                                        'HR': 1.60,
                                    }
                                )
                            case Era.STATCAST: 
                                return Chart(
                                    is_pitcher=player_type.is_pitcher,
                                    set=self.value,
                                    era=era.value,
                                    is_expanded=self.has_expanded_chart,
                                    command=9.00,
                                    outs=7.2,
                                    values={
                                        'SO': 3.00,
                                        'BB': 3.15,
                                        '1B': 6.00,
                                        '1B+': 0.40,
                                        '2B': 1.30,
                                        '3B': 0.15,
                                        'HR': 1.80,
                                    }
                                )
                            case Era.PITCH_CLOCK: 
                                return Chart(
                                    is_pitcher=player_type.is_pitcher,
                                    set=self.value,
                                    era=era.value,
                                    is_expanded=self.has_expanded_chart,
                                    command=9.15,
                                    outs=7.1,
                                    values={
                                        'SO': 3.00,
                                        'BB': 3.20,
                                        '1B': 5.90,
                                        '1B+': 0.45,
                                        '2B': 1.40,
                                        '3B': 0.15,
                                        'HR': 1.80,
                                    }
                                )
                    case '2005': 
                        match era:
                            case Era.PRE_1900 | Era.DEAD_BALL: 
                                return Chart(
                                    is_pitcher=player_type.is_pitcher,
                                    set=self.value,
                                    era=era.value,
                                    is_expanded=self.has_expanded_chart,
                                    command=9.35,
                                    outs=7.1,
                                    values={
                                        'SO': 0.50,
                                        'BB': 3.55,
                                        '1B': 5.40,
                                        '1B+': 0.80,
                                        '2B': 1.65,
                                        '3B': 0.80,
                                        'HR': 0.70,
                                    }
                                )
                            case Era.LIVE_BALL: 
                                return Chart(
                                    is_pitcher=player_type.is_pitcher,
                                    set=self.value,
                                    era=era.value,
                                    is_expanded=self.has_expanded_chart,
                                    command=9.70,
                                    outs=6.55,
                                    values={
                                        'SO': 1.00,
                                        'BB': 3.50,
                                        '1B': 6.20,
                                        '1B+': 0.75,
                                        '2B': 1.40,
                                        '3B': 0.15,
                                        'HR': 1.45,
                                    }
                                )
                            case Era.INTEGRATION: 
                                return Chart(
                                    is_pitcher=player_type.is_pitcher,
                                    set=self.value,
                                    era=era.value,
                                    is_expanded=self.has_expanded_chart,
                                    command=9.45,
                                    outs=6.75,
                                    values={
                                        'SO': 1.00,
                                        'BB': 3.50,
                                        '1B': 6.05,
                                        '1B+': 0.55,
                                        '2B': 1.45,
                                        '3B': 0.15,
                                        'HR': 1.55,
                                    }
                                )
                            case Era.EXPANSION: 
                                return Chart(
                                    is_pitcher=player_type.is_pitcher,
                                    set=self.value,
                                    era=era.value,
                                    is_expanded=self.has_expanded_chart,
                                    command=9.35,
                                    outs=7.1,
                                    values={
                                        'SO': 1.10,
                                        'BB': 3.35,
                                        '1B': 6.00,
                                        '1B+': 0.40,
                                        '2B': 1.35,
                                        '3B': 0.15,
                                        'HR': 1.65,
                                    }
                                )
                            case Era.FREE_AGENCY: 
                                return Chart(
                                    is_pitcher=player_type.is_pitcher,
                                    set=self.value,
                                    era=era.value,
                                    is_expanded=self.has_expanded_chart,
                                    command=9.40,
                                    outs=7.15,
                                    values={
                                        'SO': 1.10,
                                        'BB': 3.35,
                                        '1B': 5.90,
                                        '1B+': 0.50,
                                        '2B': 1.45,
                                        '3B': 0.15,
                                        'HR': 1.50,
                                    }
                                )
                            case Era.STEROID: 
                                return Chart(
                                    is_pitcher=player_type.is_pitcher,
                                    set=self.value,
                                    era=era.value,
                                    is_expanded=self.has_expanded_chart,
                                    command=8.5,
                                    outs=7.5,
                                    values={
                                        'SO': 2.40,
                                        'BB': 4.75,
                                        '1B': 4.85,
                                        '1B+': 0.50,
                                        '2B': 1.00,
                                        '3B': 0.20,
                                        'HR': 1.20,
                                    }
                                )
                            case Era.POST_STEROID: 
                                return Chart(
                                    is_pitcher=player_type.is_pitcher,
                                    set=self.value,
                                    era=era.value,
                                    is_expanded=self.has_expanded_chart,
                                    command=9.25,
                                    outs=7.00,
                                    values={
                                        'SO': 2.50,
                                        'BB': 3.35,
                                        '1B': 5.90,
                                        '1B+': 0.50,
                                        '2B': 1.45,
                                        '3B': 0.15,
                                        'HR': 1.65,
                                    }
                                )
                            case Era.STATCAST: 
                                return Chart(
                                    is_pitcher=player_type.is_pitcher,
                                    set=self.value,
                                    era=era.value,
                                    is_expanded=self.has_expanded_chart,
                                    command=9.0,
                                    outs=7.0,
                                    values={
                                        'SO': 3.05,
                                        'BB': 3.35,
                                        '1B': 6.00,
                                        '1B+': 0.40,
                                        '2B': 1.35,
                                        '3B': 0.15,
                                        'HR': 1.75,
                                    }
                                )
                            case Era.PITCH_CLOCK: 
                                return Chart(
                                    is_pitcher=player_type.is_pitcher,
                                    set=self.value,
                                    era=era.value,
                                    is_expanded=self.has_expanded_chart,
                                    command=9.1,
                                    outs=7.0,
                                    values={
                                        'SO': 3.05,
                                        'BB': 3.35,
                                        '1B': 5.85,
                                        '1B+': 0.45,
                                        '2B': 1.45,
                                        '3B': 0.15,
                                        'HR': 1.75,
                                    }
                                )
                    case 'CLASSIC': 
                        match era:
                            case Era.PRE_1900 | Era.DEAD_BALL: 
                                return Chart(
                                    is_pitcher=player_type.is_pitcher,
                                    set=self.value,
                                    era=era.value,
                                    is_expanded=self.has_expanded_chart,
                                    command=7.80,
                                    outs=4.05,
                                    values={
                                        'SO': 0.65,
                                        'BB': 3.10,
                                        '1B': 8.55,
                                        '1B+': 1.40,
                                        '2B': 1.50,
                                        '3B': 1.00,
                                        'HR': 0.40,
                                    }
                                )
                            case Era.LIVE_BALL: 
                                return Chart(
                                    is_pitcher=player_type.is_pitcher,
                                    set=self.value,
                                    era=era.value,
                                    is_expanded=self.has_expanded_chart,
                                    command=7.75,
                                    outs=3.8,
                                    values={
                                        'SO': 1.00,
                                        'BB': 4.55,
                                        '1B': 6.90,
                                        '1B+': 0.80,
                                        '2B': 1.95,
                                        '3B': 0.2,
                                        'HR': 1.80,
                                    }
                                )
                            case Era.INTEGRATION: 
                                return Chart(
                                    is_pitcher=player_type.is_pitcher,
                                    set=self.value,
                                    era=era.value,
                                    is_expanded=self.has_expanded_chart,
                                    command=7.50,
                                    outs=3.95,
                                    values={
                                        'SO': 2.00,
                                        'BB': 4.50,
                                        '1B': 7.10,
                                        '1B+': 0.85,
                                        '2B': 1.65,
                                        '3B': 0.20,
                                        'HR': 1.75,
                                    }
                                )
                            case Era.EXPANSION: 
                                return Chart(
                                    is_pitcher=player_type.is_pitcher,
                                    set=self.value,
                                    era=era.value,
                                    is_expanded=self.has_expanded_chart,
                                    command=7.42,
                                    outs=4.10,
                                    values={
                                        'SO': 2.00,
                                        'BB': 4.45,
                                        '1B': 6.85,
                                        '1B+': 0.80,
                                        '2B': 1.75,
                                        '3B': 0.20,
                                        'HR': 1.85,
                                    }
                                )
                            case Era.FREE_AGENCY: 
                                return Chart(
                                    is_pitcher=player_type.is_pitcher,
                                    set=self.value,
                                    era=era.value,
                                    is_expanded=self.has_expanded_chart,
                                    command=7.60,
                                    outs=4.1,
                                    values={
                                        'SO': 0.80,
                                        'BB': 4.45,
                                        '1B': 6.63,
                                        '1B+': 0.82,
                                        '2B': 2.00,
                                        '3B': 0.25,
                                        'HR': 1.75,
                                    }
                                )
                            case Era.STEROID: 
                                return Chart(
                                    is_pitcher=player_type.is_pitcher,
                                    set=self.value,
                                    era=era.value,
                                    is_expanded=self.has_expanded_chart,
                                    command=7.5,
                                    outs=4.0,
                                    values={
                                        'SO': 2.0,
                                        'BB': 4.45,
                                        '1B': 6.7,
                                        '1B+': 0.63,
                                        '2B': 1.95,
                                        '3B': 0.2,
                                        'HR': 2.0,
                                    }
                                )
                            case Era.POST_STEROID: 
                                return Chart(
                                    is_pitcher=player_type.is_pitcher,
                                    set=self.value,
                                    era=era.value,
                                    is_expanded=self.has_expanded_chart,
                                    command=7.45,
                                    outs=4.1,
                                    values={
                                        'SO': 1.60,
                                        'BB': 4.40,
                                        '1B': 6.60,
                                        '1B+': 0.70,
                                        '2B': 2.00,
                                        '3B': 0.2,
                                        'HR': 2.0,
                                    }
                                )
                            case Era.STATCAST: 
                                return Chart(
                                    is_pitcher=player_type.is_pitcher,
                                    set=self.value,
                                    era=era.value,
                                    is_expanded=self.has_expanded_chart,
                                    command=7.3,
                                    outs=4.0,
                                    values={
                                        'SO': 2.00,
                                        'BB': 4.45,
                                        '1B': 6.70,
                                        '1B+': 0.70,
                                        '2B': 1.95,
                                        '3B': 0.2,
                                        'HR': 2.0,
                                    }
                                )
                            case Era.PITCH_CLOCK: 
                                return Chart(
                                    is_pitcher=player_type.is_pitcher,
                                    set=self.value,
                                    era=era.value,
                                    is_expanded=self.has_expanded_chart,
                                    command=7.45,
                                    outs=4.0,
                                    values={
                                        'SO': 2.00,
                                        'BB': 4.45,
                                        '1B': 6.55,
                                        '1B+': 0.75,
                                        '2B': 2.05,
                                        '3B': 0.2,
                                        'HR': 2.0,
                                    }
                                )
                    case 'EXPANDED': 
                        match era:
                            case Era.PRE_1900 | Era.DEAD_BALL: 
                                return Chart(
                                    is_pitcher=player_type.is_pitcher,
                                    set=self.value,
                                    era=era.value,
                                    is_expanded=self.has_expanded_chart,
                                    command=9.7,
                                    outs=7.0,
                                    values={
                                        'SO': 0.50,
                                        'BB': 3.50,
                                        '1B': 5.75,
                                        '1B+': 0.80,
                                        '2B': 1.60,
                                        '3B': 0.75,
                                        'HR': 0.60,
                                    }
                                )
                            case Era.LIVE_BALL: 
                                return Chart(
                                    is_pitcher=player_type.is_pitcher,
                                    set=self.value,
                                    era=era.value,
                                    is_expanded=self.has_expanded_chart,
                                    command=9.85,
                                    outs=6.50,
                                    values={
                                        'SO': 1.00,
                                        'BB': 3.50,
                                        '1B': 6.20,
                                        '1B+': 0.75,
                                        '2B': 1.50,
                                        '3B': 0.10,
                                        'HR': 1.45,
                                    }
                                )
                            case Era.INTEGRATION: 
                                return Chart(
                                    is_pitcher=player_type.is_pitcher,
                                    set=self.value,
                                    era=era.value,
                                    is_expanded=self.has_expanded_chart,
                                    command=9.5,
                                    outs=6.65,
                                    values={
                                        'SO': 1.00,
                                        'BB': 3.45,
                                        '1B': 6.10,
                                        '1B+': 0.70,
                                        '2B': 1.45,
                                        '3B': 0.10,
                                        'HR': 1.55,
                                    }
                                )
                            case Era.EXPANSION: 
                                return Chart(
                                    is_pitcher=player_type.is_pitcher,
                                    set=self.value,
                                    era=era.value,
                                    is_expanded=self.has_expanded_chart,
                                    command=9.5,
                                    outs=6.9,
                                    values={
                                        'SO': 1.30,
                                        'BB': 3.45,
                                        '1B': 6.05,
                                        '1B+': 0.70,
                                        '2B': 1.30,
                                        '3B': 0.10,
                                        'HR': 1.50,
                                    }
                                )
                            case Era.FREE_AGENCY: 
                                return Chart(
                                    is_pitcher=player_type.is_pitcher,
                                    set=self.value,
                                    era=era.value,
                                    is_expanded=self.has_expanded_chart,
                                    command=9.50,
                                    outs=7.15,
                                    values={
                                        'SO': 2.50,
                                        'BB': 3.30,
                                        '1B': 5.98,
                                        '1B+': 0.50,
                                        '2B': 1.35,
                                        '3B': 0.12,
                                        'HR': 1.60,
                                    }
                                )
                            case Era.STEROID: 
                                return Chart(
                                    is_pitcher=player_type.is_pitcher,
                                    set=self.value,
                                    era=era.value,
                                    is_expanded=self.has_expanded_chart,
                                    command=9.5,
                                    outs=7.4,
                                    values={
                                        'SO': 3.0,
                                        'BB': 3.3,
                                        '1B': 6.0,
                                        '1B+': 0.12,
                                        '2B': 1.3,
                                        '3B': 0.19,
                                        'HR': 1.4,
                                    }
                                )
                            case Era.POST_STEROID: 
                                return Chart(
                                    is_pitcher=player_type.is_pitcher,
                                    set=self.value,
                                    era=era.value,
                                    is_expanded=self.has_expanded_chart,
                                    command=9.35,
                                    outs=7.0,
                                    values={
                                        'SO': 2.50,
                                        'BB': 3.35,
                                        '1B': 6.10,
                                        '1B+': 0.40,
                                        '2B': 1.38,
                                        '3B': 0.12,
                                        'HR': 1.65,
                                    }
                                )
                            case Era.STATCAST: 
                                return Chart(
                                    is_pitcher=player_type.is_pitcher,
                                    set=self.value,
                                    era=era.value,
                                    is_expanded=self.has_expanded_chart,
                                    command=9.2,
                                    outs=7.1,
                                    values={
                                        'SO': 3.0,
                                        'BB': 3.35,
                                        '1B': 6.05,
                                        '1B+': 0.40,
                                        '2B': 1.30,
                                        '3B': 0.15,
                                        'HR': 1.65,
                                    }
                            )
                            case Era.PITCH_CLOCK: 
                                return Chart(
                                    is_pitcher=player_type.is_pitcher,
                                    set=self.value,
                                    era=era.value,
                                    is_expanded=self.has_expanded_chart,
                                    command=9.35,
                                    outs=7.0,
                                    values={
                                        'SO': 3.0,
                                        'BB': 3.30,
                                        '1B': 6.05,
                                        '1B+': 0.43,
                                        '2B': 1.42,
                                        '3B': 0.15,
                                        'HR': 1.65,
                                    }
                            )<|MERGE_RESOLUTION|>--- conflicted
+++ resolved
@@ -5,25 +5,15 @@
     from .player_position import PlayerType, PlayerSubType, Position
     from .metrics import Stat, PointsMetric
     from .value_range import ValueRange
-<<<<<<< HEAD
-    from .images import PlayerImageComponent, TemplateImageComponent, ImageParallel, Expansion
+    from .images import PlayerImageComponent, TemplateImageComponent, ImageParallel, Expansion, SpecialEdition
     from .chart import Chart, ChartCategory
-=======
-    from .images import PlayerImageComponent, TemplateImageComponent, ImageParallel, Expansion, SpecialEdition
-    from .chart import Chart
->>>>>>> ebf27b1d
 except ImportError:
     from metadata import SpeedMetric
     from player_position import PlayerType, PlayerSubType, Position
     from metrics import Stat, PointsMetric
     from value_range import ValueRange
-<<<<<<< HEAD
-    from images import PlayerImageComponent, TemplateImageComponent, ImageParallel, Expansion
+    from images import PlayerImageComponent, TemplateImageComponent, ImageParallel, Expansion, SpecialEdition
     from chart import Chart, ChartCategory
-=======
-    from images import PlayerImageComponent, TemplateImageComponent, ImageParallel, Expansion, SpecialEdition
-    from chart import Chart
->>>>>>> ebf27b1d
 
 
 class Era(Enum):
