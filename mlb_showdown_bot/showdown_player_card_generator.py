from posixpath import join
import pandas as pd
import math
import requests
import operator
import os
import json
import statistics
from googleapiclient.discovery import build
from oauth2client.service_account import ServiceAccountCredentials

from pathlib import Path
from io import BytesIO
from datetime import datetime, date
from bs4 import BeautifulSoup
from pprint import pprint
from PIL import Image, ImageDraw, ImageFont, ImageOps, ImageFilter
from urllib.request import urlopen, Request
try:
    # ASSUME THIS IS A SUBMODULE IN A PACKAGE
    from . import showdown_constants as sc
except ImportError:
    # USE LOCAL IMPORT
    import showdown_constants as sc

class ShowdownPlayerCardGenerator:

# ------------------------------------------------------------------------
# INIT

<<<<<<< HEAD
    def __init__(self, name, year, stats, context, expansion='BS', style='', is_cooperstown=False, is_super_season=False, is_all_star_game=False, is_holiday=False, offset=0, player_image_url=None, player_image_path=None, card_img_output_folder_path='', set_number='001', test_numbers=None, run_stats=True, command_out_override=None, print_to_cli=False, show_player_card_image=False, is_running_in_flask=False):
=======
    def __init__(self, name, year, stats, context, expansion='BS', is_cooperstown=False, is_super_season=False, is_all_star_game=False, is_holiday=False, offset=0, player_image_url=None, player_image_path=None, card_img_output_folder_path='', set_number='001', test_numbers=None, run_stats=True, command_out_override=None, print_to_cli=False, show_player_card_image=False, is_img_part_of_a_set=False, is_running_in_flask=False):
>>>>>>> 1d632bbc
        """Initializer for ShowdownPlayerCardGenerator Class"""

        # ASSIGNED ATTRIBUTES
        self.version = "3.0"
        self.name = stats['name'] if 'name' in stats.keys() else name
        self.bref_id = stats['bref_id'] if 'bref_id' in stats.keys() else ''
        self.year = str(year).upper()
        self.is_full_career = self.year == "CAREER"
        self.is_multi_year = len(self.year) > 4
        self.type_override = ''
        for type_str in ['(Pitcher)','(Hitter)']:
            if type_str in name:
                self.type_override = type_str
        if year.upper() == 'CAREER':
            self.year_list = [int(year) for year in stats['years_played']]
        elif '-' in year:
            # RANGE OF YEARS
            years = year.split('-')
            year_start = int(years[0].strip())
            year_end = int(years[1].strip())
            self.year_list = list(range(year_start,year_end+1))
        elif '+' in year:
            years = year.split('+')
            self.year_list = [int(x.strip()) for x in years]
        else:
            self.year_list = [int(year)]
        self.style = style
        self.context = context if len(style) == 0 else f'{context}-{style}'
        self.context_year = context[:5]
        self.expansion = expansion
        self.is_expanded = self.context in sc.EXPANDED_SETS
        self.is_classic = self.context in sc.CLASSIC_SETS
        self.has_icons = self.context in sc.SETS_HAS_ICONS
        self.stats = stats
        # COMBINE BB AND HBP
        if 'HBP' in self.stats.keys():
            try:
                self.stats['BB'] = self.stats['BB'] + self.stats['HBP']
            except:
                print("ERROR COMBINING BB AND HBP")
        self.is_cooperstown = is_cooperstown
        self.is_super_season = is_super_season
        self.is_all_star_game = is_all_star_game
        self.is_holiday = is_holiday
        self.player_image_url = player_image_url
        self.player_image_path = player_image_path
        self.card_img_output_folder_path = card_img_output_folder_path if len(card_img_output_folder_path) > 0 else os.path.join(os.path.dirname(__file__), 'output')
        self.set_number = set_number
        self.test_numbers = test_numbers
        self.command_out_override = command_out_override
        self.is_running_in_flask = is_running_in_flask
        self.is_automated_image = False
        self.is_img_part_of_a_set = is_img_part_of_a_set

        if run_stats:
            # DERIVED ATTRIBUTES
            self.is_pitcher = True if stats['type'] == 'Pitcher' else False
            self.team = stats['team_ID']

            # METADATA IS SET IN ANOTHER METHOD
            # POSITIONS_AND_DEFENSE, HAND, IP, SPEED, SPEED_LETTER
            self.__player_metadata(stats=stats)

            stats_for_400_pa = self.__stats_per_n_pa(plate_appearances=400, stats=stats)

            if command_out_override is None:
                command_out_combos = self.__top_accurate_command_out_combos(obp=float(stats['onbase_perc']), num_results=5)
            else:
                # OVERRIDE WILL MANUALLY CHOOSE COMMAND OUTS COMBO (USED FOR TESTING)
                command_out_combos = [command_out_override]

            self.chart, chart_results_per_400_pa = self.__most_accurate_chart(command_out_combos=command_out_combos,
                                                                              stats_per_400_pa=stats_for_400_pa,
                                                                              offset=int(offset))
            self.chart_ranges = self.ranges_for_chart(chart=self.chart,
                                                      dbl_per_400_pa=float(stats_for_400_pa['2b_per_400_pa']),
                                                      trpl_per_400_pa=float(stats_for_400_pa['3b_per_400_pa']),
                                                      hr_per_400_pa=float(stats_for_400_pa['hr_per_400_pa']))
            self.real_stats = self.stats_for_full_season(stats_per_400_pa=chart_results_per_400_pa)

            self.points = self.point_value(chart=self.chart,
                                            real_stats=self.real_stats,
                                            positions_and_defense=self.positions_and_defense,
                                            speed_or_ip=self.ip if self.is_pitcher else self.speed)
            if print_to_cli:
                self.print_player()

            if show_player_card_image or len(card_img_output_folder_path) > 0:
                self.player_image(show=True if show_player_card_image else False)

# ------------------------------------------------------------------------
# METADATA METHODS

    def __player_metadata(self, stats):
        """Parse all metadata (positions, hand, speed, ...) and assign to self.

        Args:
          stats: Dict of stats from Baseball Reference scraper

        Returns:
          None
        """

        # RAW METADATA FROM BASEBALL REFERENCE
        defensive_stats_raw = {k:v for (k,v) in stats.items() if 'Position' in k or 'dWAR' in k}
        hand_raw = stats['hand']
        innings_pitched_raw = float(stats['IP']) if self.is_pitcher else 0.0
        games_played_raw = int(stats['G'])
        games_started_raw = int(stats['GS']) if self.is_pitcher else 0
        saves_raw = int(stats['SV']) if self.is_pitcher else 0
        sprint_speed_raw = stats['sprint_speed']
        stolen_bases_raw = int(stats['SB']) if not self.is_pitcher else 0

        # DERIVED SB PER 650 PA (NORMAL SEASON)
        pa_to_650_ratio = int(stats['PA']) / 650.0
        stolen_bases_per_650_pa = stolen_bases_raw / pa_to_650_ratio

        # CALL METHODS AND ASSIGN TO SELF
        self.ip = self.__innings_pitched(innings_pitched=innings_pitched_raw, games=games_played_raw)
        self.positions_and_defense = self.__positions_and_defense(defensive_stats=defensive_stats_raw,
                                                                  games_played=games_played_raw,
                                                                  games_started=games_started_raw,
                                                                  saves=saves_raw)
        self.hand = self.__handedness(hand=hand_raw)
        self.speed, self.speed_letter = self.__speed(sprint_speed=sprint_speed_raw, stolen_bases=stolen_bases_per_650_pa)
        self.icons = self.__icons(awards=stats['award_summary'] if 'award_summary' in stats.keys() else '')

    def __positions_and_defense(self, defensive_stats, games_played, games_started, saves):
        """Get in-game defensive positions and ratings

        Args:
          defensive_stats: Dict of games played and total_zone for each position.
          games_played: Number of games played at any position.
          games_started: Number of games started as a pitcher.
          saves: Number of saves. Used to determine what kind of reliever a player is.

        Returns:
          Dict with in game positions and defensive ratings
        """

        # THERE ARE ALWAYS 4 KEYS FOR EACH POSITION
        num_positions = int((len(defensive_stats.keys())-1) / 4)

        # INITIAL DICTS TO STORE POSITIONS AND DEFENSE
        positions_and_defense = {}
        positions_and_games_played = {}

        # POPULATE POSITION DICTS
        # PARSE POSITION NAME, GAMES, AND TZ RATING AND CONVERT TO IN-GAME
        for position_index in range(1, num_positions+1):
            position_raw = defensive_stats['Position{}'.format(position_index)]
            # CHECK IF POSITION MATCHES PLAYER TYPE
            is_valid_position = self.is_pitcher == ('P' == position_raw)
            if is_valid_position:
                games_at_position = int(defensive_stats['gPosition{}'.format(position_index)])
                position = self.__position_name_in_game(position=position_raw,
                                                        num_positions=num_positions,
                                                        position_appearances=games_at_position,
                                                        games_played=games_played,
                                                        games_started=games_started,
                                                        saves=saves)
                positions_and_games_played[position] = games_at_position
                # IN-GAME RATING AT
                if position is not None:
                    if not self.is_pitcher:
                        try:                                
                            is_drs_available = f'drsPosition{position_index}' in defensive_stats.keys()
                            is_d_war_available = 'dWAR' in defensive_stats.keys()
                            drs = int(defensive_stats['drsPosition{}'.format(position_index)]) if is_drs_available else None
                            tzr = int(defensive_stats['tzPosition{}'.format(position_index)])
                            dWar = float(defensive_stats['dWAR']) if is_d_war_available else None
                            if drs:
                                metric = 'drs'
                            elif tzr: 
                                metric = 'tzr'
                            else:
                                metric = 'dWAR'
                            defensive_rating = drs or tzr or dWar
                            in_game_defense = self.__convert_to_in_game_defense(position=position,rating=defensive_rating,metric=metric,games=games_at_position)
                        except:
                            in_game_defense = 0
                        positions_and_defense[position] = in_game_defense
                    else:
                        positions_and_defense[position] = 0

        # COMBINE ALIKE IN-GAME POSITIONS (LF/RF, OF, IF, ...)
        final_positions_in_game, final_position_games_played = self.__combine_like_positions(positions_and_defense, positions_and_games_played)

        # LIMIT TO ONLY 2 POSITIONS. CHOOSE BASED ON # OF GAMES PLAYED.
        position_limit = 2
        if len(final_positions_in_game.items()) > position_limit:
            sorted_positions = sorted(final_position_games_played.items(), key=operator.itemgetter(1), reverse=True)[0:position_limit]
            included_positions_list = [pos[0] for pos in sorted_positions]
            filtered_final_positions_in_game = {}
            for position, value in final_positions_in_game.items():
                # ONLY ADD IF THE POSITION IS IN THE TOP N BY GAMES PLAYED.
                if position in included_positions_list:
                    filtered_final_positions_in_game[position] = value
            final_positions_in_game = filtered_final_positions_in_game

        # ASSIGN DH IF POSITIONS DICT IS EMPTY
        if final_positions_in_game == {}:
            final_positions_in_game = {'DH': 0}

        return final_positions_in_game

    def __combine_like_positions(self, positions_and_defense, positions_and_games_played):
        """Limit and combine positions (ex: combine LF and RF -> LF/RF)

        Args:
          positions_and_defense: Dict of positions and in game defensive ratings.
          positions_and_games_played: Dict of positions and number of appearance at each position.

        Returns:
          Tuple
            - Dict with relevant in game positions and defensive ratings
            - Dict with relevant in game positions and games played in those positions
        """

        positions_set = set(positions_and_defense.keys())
        # IF HAS EITHER CORNER OUTFIELD POSITION
        if 'LF' in positions_set or 'RF' in positions_set:
            # IF BOTH LF AND RF
            if set(['LF','RF']).issubset(positions_set):
                lf_games = positions_and_games_played['LF']
                rf_games = positions_and_games_played['RF']
                lf_rf_games = lf_games + rf_games
                # WEIGHTED AVG
                lf_rf_rating = round(( (positions_and_defense['LF']*lf_games) + (positions_and_defense['RF']*rf_games) ) / lf_rf_games)
                del positions_and_defense['LF']
                del positions_and_defense['RF']
                del positions_and_games_played['LF']
                del positions_and_games_played['RF']
            # IF JUST LF
            elif 'LF' in positions_set:
                lf_rf_rating = positions_and_defense['LF']
                lf_rf_games = positions_and_games_played['LF']
                del positions_and_defense['LF']
                del positions_and_games_played['LF']
            # IF JUST RF
            else:
                lf_rf_rating = positions_and_defense['RF']
                lf_rf_games = positions_and_games_played['RF']
                del positions_and_defense['RF']
                del positions_and_games_played['RF']
            positions_and_defense['LF/RF'] = lf_rf_rating
            positions_and_games_played['LF/RF'] = lf_rf_games
            positions_set = set(positions_and_defense.keys())
        # IF PLAYER HAS ALL OUTFIELD POSITIONS
        if set(['LF/RF','CF','OF']).issubset(positions_set):
            if self.context in ['2000','2001','2002'] and positions_and_defense['LF/RF'] != positions_and_defense['CF']:
                del positions_and_defense['OF']
                del positions_and_games_played['OF']
            else:
                del positions_and_defense['LF/RF']
                del positions_and_defense['CF']
                del positions_and_games_played['LF/RF']
                del positions_and_games_played['CF']
        # IF JUST OF
        elif 'OF' in positions_set and ('LF/RF' in positions_set or 'CF' in positions_set):
            del positions_and_defense['OF']
            del positions_and_games_played['OF']
        
        # IS CF AND 2000/2001
        # 2000/2001 SETS ALWAYS INCLUDED LF/RF FOR CF PLAYERS
        if 'CF' in positions_set and len(positions_and_defense) == 1 and self.context in ['2000','2001']:
            if 'CF' in positions_and_defense.keys():
                cf_defense = positions_and_defense['CF']
                lf_rf_defense = round(positions_and_defense['CF'] / 2)
                if lf_rf_defense == cf_defense:
                    positions_and_games_played['OF'] = positions_and_games_played['CF']
                    positions_and_defense['OF'] = cf_defense
                    del positions_and_defense['CF']
                    del positions_and_games_played['CF']
                else:
                    positions_and_defense['LF/RF'] = lf_rf_defense
                    positions_and_games_played['LF/RF'] = positions_and_games_played['CF']

        return positions_and_defense, positions_and_games_played

    def __position_name_in_game(self, position, num_positions, position_appearances, games_played, games_started, saves):
        """Cleans position name to conform to game standards.

        Args:
          position: Baseball Reference name for position.
          num_positions: Number of positions listed for the player.
          position_appearances: Total games played for the position.
          games_played: Total games played for all positions.
          games_started: Total starts for a Pitcher.
          saves: Saves recorded for a Pitcher.

        Returns:
          In game position name.
        """

        if position == 'P' and self.is_pitcher:
            # PITCHER IS EITHER STARTER, RELIEVER, OR CLOSER
            gsRatio = games_started / games_played
            starter_threshold = 0.40
            if gsRatio > starter_threshold or self.ip > 4:
                # ASSIGN MINIMUM IP FOR STARTERS
                self.ip = 4 if self.ip < 4 else self.ip
                return 'STARTER'
            if saves > 10:
                return 'CLOSER'
            else:
                return 'RELIEVER'
        elif position_appearances < sc.NUMBER_OF_GAMES_DEFENSE or (self.is_multi_year and ( (position_appearances / games_played) < 0.25 )):
            # IF POSIITION DOES NOT MEET REQUIREMENT, RETURN NONE
            return None
        elif position == 'DH' and num_positions > 1:
            # PLAYER MAY HAVE PLAYED AT DH, BUT HAS OTHER POSITIONS, SO DH WONT BE LISTED
            return None
        elif self.is_expanded and position == 'C':
            # CHANGE CATCHER POSITION NAME DEPENDING ON CONTEXT YEAR
            return 'CA'
        else:
            # RETURN BASEBALL REFERENCE STRING VALUE
            return position

    def __convert_to_in_game_defense(self, position, rating, metric, games):
        """Converts the best available fielding metric to in game defense at a position.
           Uses DRS for 2003+, TZR for 1953-2002, dWAR for <1953.
           More modern defensive metrics (like DRS) are not available for historical
           seasons.

        Args:
          position: In game position name.
          rating: Total Zone Rating or dWAR. 0 is average for a position.
          metric: String name of metric used for calculations (drs,tzr,dWAR)
          games: Games played at position.

        Returns:
          In game defensive rating.
        """
        MIN_SABER_FIELDING = sc.MIN_SABER_FIELDING[metric]
        MAX_SABER_FIELDING = sc.MAX_SABER_FIELDING[metric]

        max_defense_for_position = sc.POSITION_DEFENSE_RANGE[self.context][position]
        defensive_range = MAX_SABER_FIELDING - MIN_SABER_FIELDING
        percentile = (rating-MIN_SABER_FIELDING) / defensive_range
        defense_raw = percentile * max_defense_for_position
        defense = round(defense_raw) if defense_raw > 0 else 0

        # ADD IN STATIC METRICS FOR 1B
        if position.upper() == '1B':
            if rating > sc.FIRST_BASE_PLUS_2_CUTOFF[metric]:
                defense = 2
            elif rating > sc.FIRST_BASE_PLUS_1_CUTOFF[metric]:
                defense = 1
            else:
                defense = 0
        
        # CAP DEFENSE IF GAMES PLAYED AT POSITION IS LESS THAN 80
        defense = int(max_defense_for_position) if games < 100 and defense > max_defense_for_position else defense

        return defense

    def __handedness(self, hand):
        """Get hand of player. Format to how card will display hand.

        Args:
          hand: Hand string from Baseball Reference. Will be "Left", "Right", or "Both".

        Returns:
          Formatted hand string (ex: "Bats R" or "RHP").
        """

        hand_first_letter = hand[0:1] if hand != 'Both' else 'S'
        hand_formatted_for_position = '{}HP'.format(hand_first_letter) if self.is_pitcher else 'Bats {}'.format(hand_first_letter)

        return hand_formatted_for_position

    def __innings_pitched(self, innings_pitched, games):
        """In game stamina for a pitcher. Position Player defaults to 0.

        Args:
          innings_pitched: The total innings pitched during the season.
          games: The total games played during the season.

        Returns:
          In game innings pitched ability.
        """

        ip = round(innings_pitched / games)
        ip = 1 if ip < 1 else ip

        return ip

    def __speed(self, sprint_speed, stolen_bases):
        """In game speed for a position player. Will use pure sprint speed
           if year is >= 2015, otherwise uses stolen bases. Pitcher defaults to 10.

        Args:
          sprint_speed: Average sprint speed according to baseballsavant.com.
                        IMPORTANT: Data is available for 2015+.
          stolen_bases: Number of steals during the season.

        Returns:
          In game speed ability, in game letter grade
        """

        if self.is_pitcher:
            # PITCHER DEFAULTS TO 10
            return 10, 'C'

        # IF FULL CAREER CARD, ONLY USE SPRINT SPEED IF PLAYER HAS OVER 35% of CAREER POST 2015
        pct_career_post_2015 = sum([1 if year >= 2015 else 0 for year in self.year_list]) / len(self.year_list)
        is_disqualied_career_speed = self.is_multi_year and pct_career_post_2015 < 0.35

        if sprint_speed is None or math.isnan(sprint_speed) or sprint_speed == '' or sprint_speed == 0 or is_disqualied_career_speed:
            # NO SPRINT SPEED AVAILABLE
            sb_range = sc.MAX_STOLEN_BASES - sc.MIN_STOLEN_BASES
            speed_percentile = sc.SB_MULTIPLIER[self.context] * (stolen_bases-sc.MIN_STOLEN_BASES) / sb_range
            max_speed_in_game = 18.0
        else:
            # SPRINT SPEED IS AVAILABLE
            sprint_speed_range = sc.MAX_SPRINT_SPEED - sc.MIN_SPRINT_SPEED
            speed_percentile = (sprint_speed-sc.MIN_SPRINT_SPEED) / sprint_speed_range
            max_speed_in_game = 25.0

        speed_raw = int(round(speed_percentile * max_speed_in_game))
        # CHANGE OUTLIERS
        speed = 8 if speed_raw < 8 else speed_raw
        speed = 27 if speed_raw > 27 else speed

        c_speeed_cutoff = 13 if self.context == '2002' else 12
        if speed < c_speeed_cutoff:
            letter = 'C'
        elif speed < 18:
            letter = 'B'
        else:
            letter = 'A'

        # IF 2000 OR 2001, SPEED VALUES CAN ONLY BE 10,15,20
        if self.context in ['2000','2001']:
            spd_letter_to_number = {'A': 20,'B': 15,'C': 10}
            speed = spd_letter_to_number[letter]

        return speed, letter

    def __icons(self,awards):
        """Converts awards_summary and other metadata fields into in game icons.

        Args:
          awards: String containing list of seasonal accolades.

        Returns:
          List of in game icons as strings.
        """

        # ICONS ONLY APPLY TO 2003+
        if self.has_icons:
            return []

        awards_string = '' if awards is None else str(awards).upper()
        awards_list = awards_string.split(',')
        # ICONS FROM BREF AWARDS FIELD
        awards_to_icon_map = {
            'SS': 'S',
            'GG': 'G',
            'MVP-1': 'V',
            'CYA-1': 'CY',
            'ROY-1': 'RY'
        }
        icons = []
        for award, icon in awards_to_icon_map.items():
            if award in awards_list:
                if not (self.is_pitcher and award in ['SS', 'GG']):
                    icons.append(icon)

        # DATA DRIVEN ICONS
        if self.is_pitcher:
            # 20, K
            for stat, icon in {"W": "20", "SO": "K"}.items():
                key = f"is_above_{stat.lower()}_threshold"
                if key in self.stats.keys():
                    if self.stats[key] == True:
                        icons.append(icon)
            # RP
            if 'is_sv_leader' in self.stats.keys():
                if self.stats['is_sv_leader'] == True:
                    icons.append('RP')
        else:
            # HR, SB
            for stat in ['HR', 'SB']:
                key = f"is_above_{stat.lower()}_threshold"
                if key in self.stats.keys():
                    if self.stats[key] == True:
                        icons.append(stat)

        # ROOKIE ICON
        rookie_key = 'is_rookie'
        if rookie_key in self.stats.keys():
            if self.stats[rookie_key] == True:
                icons.append('R')

        return icons

    def player_type(self):
        """Gets full player type (position_player, starting_pitcher, relief_pitcher).
           Used for applying weights

        Args:
          None

        Returns:
          String for full player type ('position_player', 'tarting_pitcher', 'relief_pitcher').
        """
        # PARSE PLAYER TYPE
        if self.is_pitcher:
            is_starting_pitcher = 'STARTER' in self.positions_and_defense.keys()
            player_category = 'starting_pitcher' if is_starting_pitcher else 'relief_pitcher'
        else:
            player_category = 'position_player'

        return player_category

# ------------------------------------------------------------------------
# COMMAND / OUTS METHODS

    def __top_accurate_command_out_combos(self, obp, num_results):
        """Finds most accurate combinations of command/out compared to real onbase pct.

        Args:
          obp: Real life onbase percent.
          num_results: How many results included in output.

        Returns:
          List of Top N most accurate command/out tuples.
        """

        # OBP DICT FOR ALL COMMAND OUT COMBOS
        combos = self.__obp_for_command_out_combos()

        combo_accuracies = {}
        for combo, predicted_obp in combos.items():
            accuracy = self.__relative_pct_accuracy(actual=obp, measurement=predicted_obp)
            combo_accuracies[combo] = accuracy

        # LIMIT TO TOP N BY ACCURACY
        sorted_combo_accuracies = sorted(combo_accuracies.items(), key=operator.itemgetter(1), reverse=True)
        top_combo_accuracies = sorted_combo_accuracies[:num_results]
        top_command_out_tuples = [c[0] for c in top_combo_accuracies]

        return top_command_out_tuples

    def __obp_for_command_out_combos(self):
        """Values to be compared against to decide command and out for player.
           Uses constants from showdown_constants.py.

        Args:
          None

        Returns:
          Dict with tuples of command, outs and their corresponding obp.
        """

        # STATIC COMBINATIONS LIST
        command_out_combos = sc.CONTROL_COMBOS[self.context] if self.is_pitcher else sc.OB_COMBOS[self.context]

        # CALCULATE ONBASE PCT FOR EACH COMBO
        combo_and_obps = {}
        for combo in command_out_combos:
            command = combo[0]
            outs = combo[1]
            command_out_matchup = self.__onbase_control_outs(command, outs)
            predicted_obp = self.__obp_for_command_outs(command_out_matchup)
            key = (command, outs)
            combo_and_obps[key] = predicted_obp

        return combo_and_obps

    def __onbase_control_outs(self, playercommand=0, playerOuts=0):
        """Give information needed to perform calculations of results.
           These numbers are needed to predict obp, home_runs, ...

        Args:
          command: The Onbase or Control number of player.
          outs: The number of out results on the player's chart.

        Returns:
          Dict object with onbase, control, pitcher outs, hitter outs
        """

        onbase_baseline = sc.BASELINE_HITTER[self.context]['command'] if self.test_numbers is None else self.test_numbers[0]
        hitter_outs_baseline = sc.BASELINE_HITTER[self.context]['outs'] if self.test_numbers is None else self.test_numbers[1]
        control_baseline = sc.BASELINE_PITCHER[self.context]['command'] if self.test_numbers is None else self.test_numbers[0]
        pitcher_outs_baseline = sc.BASELINE_PITCHER[self.context]['outs'] if self.test_numbers is None else self.test_numbers[1]

        return {
            'onbase': playercommand if not self.is_pitcher else onbase_baseline,
            'hitterOuts': playerOuts if not self.is_pitcher else hitter_outs_baseline,
            'control': playercommand if self.is_pitcher else control_baseline,
            'pitcherOuts': playerOuts if self.is_pitcher else pitcher_outs_baseline
        }

    def opponent_stats_for_calcs(self, command):
        """Convert __onbase_control_outs info to be specific to self.
           Used to derive:
             1. opponent_chart
             2. my_advantages_per_20
             3. opponent_advantages_per_20

        Args:
          command: The Onbase or Control number of player.

        Returns:
          Tuple with opponent_chart, my_advantages_per_20, opponent_advantages_per_20
        """

        if not self.is_pitcher:
            opponent_chart = sc.BASELINE_PITCHER[self.context]
            my_advantages_per_20 = command-self.__onbase_control_outs()['control']
            opponent_advantages_per_20 = 20 - my_advantages_per_20
        else:
            opponent_chart = sc.BASELINE_HITTER[self.context]
            opponent_advantages_per_20 = self.__onbase_control_outs()['onbase']-command
            my_advantages_per_20 = 20 - opponent_advantages_per_20

        return opponent_chart, my_advantages_per_20, opponent_advantages_per_20

    def __obp_for_command_outs(self, command_out_matchup):
        """Calc OBP for command out matchup

        Args:
          command_out_matchup: Dictionary of onbase, control, outs from hitter and pitcher

        Returns:
          Tuple with opponent_chart, my_advantages_per_20, opponent_advantages_per_20
        """
        return self.__pct_rate_for_result(
            onbase = command_out_matchup['onbase'],
            control = command_out_matchup['control'],
            num_results_hitter_chart = 20-command_out_matchup['hitterOuts'],
            num_results_pitcher_chart = 20-command_out_matchup['pitcherOuts']
        )

# ------------------------------------------------------------------------
# CHART METHODS

    def __most_accurate_chart(self, command_out_combos, stats_per_400_pa, offset):
        """Compare accuracy of all the command/outs combinations

        Args:
          command_out_combos: List of command/out tuples to test.
          stats_per_400_pa: Dict with number of results for a given
                            category per 400 PA (ex: {'hr_per_400_pa': 23.65})

        Returns:
          The dictionary containing stats for the most accurate command/out
          combination.
          A dictionary containing real life metrics (obp, slg, ...) per 400 PA.
        """

        chart_and_accuracies = []

        for command_out_tuple in command_out_combos:
            command = command_out_tuple[0]
            outs = command_out_tuple[1]
            chart, accuracy, real_stats = self.__chart_with_accuracy(
                                            command=command,
                                            outs=outs,
                                            stats_for_400_pa=stats_per_400_pa
                                          )
            chart_and_accuracies.append( (command_out_tuple, chart, accuracy, real_stats) )

        chart_and_accuracies.sort(key=operator.itemgetter(2),reverse=True)
        best_chart = chart_and_accuracies[offset][1]
        self.top_command_out_combinations = [(ca[0],ca[2]) for ca in chart_and_accuracies]
        real_stats_for_best_chart = chart_and_accuracies[offset][3]

        return best_chart, real_stats_for_best_chart

    def __chart_with_accuracy(self, command, outs, stats_for_400_pa):
        """Create Player's chart and compare back to input stats.

        Args:
          command: Onbase (Hitter) or Control (Pitcher) of the Player.
          outs: Number of Outs on the Player's chart.
          stats_per_400_pa: Dict with number of results for a given
                            category per 400 PA (ex: {'hr_per_400_pa': 23.65})

        Returns:
          - Dictionary for Player Chart ({'so': 1, 'hr': 2, ...})
          - Accuracy of chart compared to original input.
          - Dict of Player's chart converted to real stat output.
        """

        # NEED THE OPPONENT'S CHART TO CALCULATE NUM OF RESULTS FOR RESULT
        opponent_chart, my_advantages_per_20, opponent_advantages_per_20 = self.opponent_stats_for_calcs(command)

        # CREATE THE CHART DICTIONARY
        chart = {
            'command': command,
            'outs': outs
        }

        for category, results_per_400_pa in stats_for_400_pa.items():
            if '_per_400_pa' in category and category != 'h_per_400_pa':
                # CONVERT EACH REAL STAT CATEGORY INTO NUMBER OF RESULTS ON CHART
                key = category[:2]
                if key == 'sb':
                    # STOLEN BASES HAS NO OPPONENT RESULTS
                    chart_results = results_per_400_pa / stats_for_400_pa['pct_of_400_pa']
                else:
                    # CALCULATE NUM OF RESULTS
                    chart_results = (results_per_400_pa - (opponent_advantages_per_20*opponent_chart[key])) / my_advantages_per_20
                chart_results = outs if key == 'so' and chart_results > outs else chart_results
                chart_results = chart_results if chart_results > 0 else 0
                # WE ROUND THE PREDICTED RESULTS (2.4 -> 2, 2.5 -> 3)
                if self.is_pitcher and key == 'hr' and chart_results < 1.0:
                    # TRADITIONAL ROUNDING CAUSES TOO MANY PITCHER HR RESULTS
                    # CHANGE TO ROUNDING FROM > .85 INSTEAD OF 0.5
                    chart_results_decimal = chart_results % 1
                    rounded_results = round(chart_results) if chart_results_decimal > 0.95 else math.floor(chart_results)
                else:                    
                    rounded_results = round(chart_results)
                # PITCHERS SHOULD ALWAYS GET 0 FOR 3B
                rounded_results = 0 if self.is_pitcher and key == '3b' else rounded_results
                # CHECK FOR BARRY BONDS EFFECT (HUGE WALK)
                rounded_results = 12 if key == 'bb' and rounded_results > 13 else rounded_results
                # MAX HR RESULTS AT 10
                rounded_results = 10 if key == 'hr' and rounded_results > 10 else rounded_results
                chart[key] = rounded_results

        # FILL "OUT" CATEGORIES (PU, GB, FB)
        # MAKE SURE 'SO' DON'T FILL UP MORE THAN 5 SLOTS IF HITTER. THIS MAY CAUSE SOME STATISTICAL ANOMILIES IN MODERN YEARS.
        max_hitter_so = sc.MAX_HITTER_SO_RESULTS[self.context]
        chart['so'] = max_hitter_so if not self.is_pitcher and chart['so'] > max_hitter_so else chart['so']
        out_slots_remaining = outs - float(chart['so'])
        chart['pu'], chart['gb'], chart['fb'] = self.__out_results(
                                                    stats_for_400_pa['GO/AO'],
                                                    stats_for_400_pa['IF/FB'],
                                                    out_slots_remaining
                                                )
        # CALCULATE HOW MANY SPOTS ARE LEFT TO FILL 1B AND 1B+
        remaining_slots = 20
        for category, results in chart.items():
            # IGNORE NON RESULT KEYS (EXCEPT 1B, WHICH WE WANT TO FILL OURSELVES)
            if category not in ['command','outs','sb','1b']:
                remaining_slots -= int(results)

        # QA BARRY BONDS EFFECT (HUGE WALK)
        if remaining_slots < 0:
            walk_results = chart['bb']
            if walk_results >= abs(remaining_slots):
                chart['bb'] = walk_results - abs(remaining_slots)
                remaining_slots += abs(remaining_slots)
        remaining_slots_qa = 0 if remaining_slots < 0 else remaining_slots

        # FILL 1B AND 1B+
        stolen_bases = int(stats_for_400_pa['sb_per_400_pa'])
        chart['1b'], chart['1b+'] = self.__single_and_single_plus_results(remaining_slots_qa,stolen_bases,command)
        # CHECK ACCURACY COMPARED TO REAL LIFE
        in_game_stats_for_400_pa = self.chart_to_results_per_400_pa(chart,my_advantages_per_20,opponent_chart,opponent_advantages_per_20)
        weights = sc.CHART_CATEGORY_WEIGHTS[self.context][self.player_type()]
        accuracy, categorical_accuracy, above_below = self.accuracy_between_dicts(actuals_dict=stats_for_400_pa,
                                                                                  measurements_dict=in_game_stats_for_400_pa,
                                                                                  weights=weights,
                                                                                  only_use_weight_keys=True)
        
        # QA: CHANGE ACCURACY TO 0 IF CHART DOESN'T ADD UP TO 20
        is_over_20 = sum([v for k, v in chart.items() if k not in ['command','outs', 'sb'] ]) > 20
        accuracy = 0.0 if is_over_20 else accuracy

        return chart, accuracy, in_game_stats_for_400_pa

    def __out_results(self, gb_pct, popup_pct, out_slots_remaining):
        """Determine distribution of out results for Player.

        Args:
          gb_pct: Percent Ground Outs vs Air Outs.
          popup_pct: Percent hitting into a popup.
          out_slots_remaining: Total # Outs - SO

        Returns:
          Tuple of PU, GB, FB out result ints.
        """


        if out_slots_remaining > 0:
            # MULTIPLIERS SERVE TO CORRECT TOWARDS WOTC
            # REPLACE HAVING DEFAULT FOR OPPONENT CHART
            type = 'pitcher' if self.is_pitcher else 'hitter'
            gb_multi = sc.GB_MULTIPLIER[type][self.context]
            # SPLIT UP REMAINING SLOTS BETWEEN GROUND AND AIR OUTS
            gb_outs = round((out_slots_remaining / (gb_pct + 1)) * gb_pct * gb_multi)
            air_outs = out_slots_remaining - gb_outs
            # FOR PU, ADD A MULTIPLIER TO ALIGN MORE WITH OLD SCHOOL CARDS
            pu_multiplier = sc.PU_MULTIPLIER[self.context]
            pu_outs = 0.0 if not self.is_pitcher else math.ceil(air_outs*popup_pct*pu_multiplier)
            pu_outs = air_outs if pu_outs > air_outs else pu_outs
            fb_outs = air_outs-pu_outs
        else:
            fb_outs = 0.0
            pu_outs = 0.0
            gb_outs = 0.0

        return pu_outs, gb_outs, fb_outs

    def __single_and_single_plus_results(self, remaining_slots, sb, command):
        """Fill 1B and 1B+ categories on chart.

        Args:
          remaining_slots: Remaining slots out of 20.
          sb: Stolen bases per 400 PA
          command: Player's Onbase number

        Returns:
          Tuple of 1B, 1B+ result ints.
        """

        # Pitcher has no 1B+
        if self.is_pitcher:
            return remaining_slots, 0

        # Divide stolen bases per 400 PA by a scaler based on Onbase #
        min_onbase = 4 if self.is_classic else 7
        max_onbase = 12 if self.is_classic else 16
        ob_min_max_dict = {'min': min_onbase, 'max': max_onbase}
        min_denominator = sc.HITTER_SINGLE_PLUS_DENOMINATOR_RANGE[self.context]['min']
        max_denominator = sc.HITTER_SINGLE_PLUS_DENOMINATOR_RANGE[self.context]['max']
        onbase_pctile = self.stat_percentile(stat=command, min_max_dict=ob_min_max_dict)
        single_plus_denominator = min_denominator + ( (max_denominator-min_denominator) * onbase_pctile )
        single_plus_results_raw = math.trunc(sb / single_plus_denominator)

        # MAKE SURE 1B+ IS NOT OVER REMAINING SLOTS
        single_plus_results = single_plus_results_raw if single_plus_results_raw <= remaining_slots else remaining_slots
        single_results = remaining_slots - single_plus_results

        return single_results, single_plus_results

    def __chart_categories(self):
        """Fill 1B and 1B+ categories on chart.

        Args:
          remaining_slots: Remaining slots out of 20.
          sb: Stolen bases per 400 PA

        Returns:
          Tuple of 1B, 1B+ result ints.
        """

        if self.is_pitcher:
            # 2000 HAS 'SO' FIRST, ALL OTHER YEARS HAVE 'PU' FIRST
            firstCategory = 'so' if self.context == '2000' else 'pu'
            secondCategory = 'pu' if self.context == '2000' else 'so'
            categories = [firstCategory,secondCategory,'gb','fb','bb','1b','2b','hr']
        else:
            # HITTER CATEGORIES
            categories = ['so','gb','fb','bb','1b','1b+','2b','3b','hr']

        return categories

    def ranges_for_chart(self, chart, dbl_per_400_pa, trpl_per_400_pa, hr_per_400_pa):
        """Converts chart integers to Range Strings ({1B: 3} -> {'1B': '11-13'})

        Args:
          chart: Dict with # of slots per chart result category
          dbl_per_400_pa: Number of 2B results every 400 PA
          trpl_per_400_pa: Number of 3B results every 400 PA
          hr_per_400_pa: Number of HR results every 400 PA

        Returns:
          Dict of ranges for each result category.
        """

        categories = self.__chart_categories()
        current_chart_index = 1
        chart_ranges = {}
        for category in categories:
            category_results = int(chart[category])
            range_end = current_chart_index + category_results - 1

            # HANDLE RANGES > 20
            if self.is_expanded and range_end >= 20 and self.is_pitcher:
                add_to_1b, num_of_results_2b = self.__calculate_ranges_over_20(dbl_per_400_pa, hr_per_400_pa)
                # DEFINE OVER 20 RANGES
                if category == '1b':
                    category_results += add_to_1b
                    range_end = current_chart_index + category_results - 1
                elif category == '2b':
                    category_results += num_of_results_2b
                    range_end = current_chart_index + category_results - 1
            
            # HANDLE ERRORS WITH SMALL SAMPLE SIZE 2000/2001 FOR SMALL ONBASE
            if not self.is_expanded and range_end > 20:
                range_end = 20
                
            if category.upper() == 'HR' and self.is_expanded:
                # ADD PLUS AFTER HR
                range = '{}+'.format(str(current_chart_index))
            elif category_results == 0:
                # EMPTY RANGE
                range = '—'
            elif category_results == 1:
                # RANGE IS CURRENT INDEX
                range = str(current_chart_index)
                current_chart_index += 1
            else:
                # MULTIPLE RESULTS
                range_start = current_chart_index
                range = '{}–{}'.format(range_start,range_end)
                current_chart_index = range_end + 1

            chart_ranges['{} Range'.format(category)] = range

        # FILL IN ABOVE 20 RESULTS IF APPLICABLE
        if self.is_expanded and int(chart['hr']) < 1 and not self.is_pitcher:
            chart_ranges = self.__hitter_chart_above_20(chart, chart_ranges, dbl_per_400_pa, trpl_per_400_pa, hr_per_400_pa)

        return chart_ranges

    def __calculate_ranges_over_20(self, dbl_per_400_pa, hr_per_400_pa):
        """Calculates starting points of 2B and HR ranges for post 2001 cards
           whose charts expand past 20.

        Args:
          dbl_per_400_pa: Number of 2B results every 400 PA
          hr_per_400_pa: Number of HR results every 400 PA

        Returns:
          Tuple of 1b_additions, 2b results
        """
        # TODO: MAKE THIS LESS STATIC

        # HR
        if hr_per_400_pa >= 13:
            hr_start = 21
        elif hr_per_400_pa >= 11:
            hr_start = 22
        elif hr_per_400_pa >= 8.5:
            hr_start = 23
        elif hr_per_400_pa >= 7.0:
            hr_start = 24
        elif hr_per_400_pa >= 5.0:
            hr_start = 25
        elif hr_per_400_pa >= 3.0:
            hr_start = 26
        else:
            hr_start = 27

        # 2B
        if dbl_per_400_pa >= 13:
            dbl_start = 21
        elif dbl_per_400_pa >= 9.0:
            dbl_start = 22
        elif dbl_per_400_pa >= 5.5:
            dbl_start = 23
        else:
            dbl_start = 24

        add_to_1b = dbl_start - 20
        hr_start_final = hr_start if dbl_start < hr_start else dbl_start + 1
        num_of_results_2b = hr_start_final - dbl_start

        return add_to_1b, num_of_results_2b

    def __hitter_chart_above_20(self, chart, chart_ranges, dbl_per_400_pa, trpl_per_400_pa, hr_per_400_pa):
        """If a hitter has remaining result categories above 20, populate them.
        Only for sets > 2001.

        Args:
            chart: Dict with # of slots per chart result category
            chart_ranges: Dict with visual representation of range per result category
            dbl_per_400_pa: Number of 2B results every 400 PA
            trpl_per_400_pa: Number of 3B results every 400 PA
            hr_per_400_pa: Number of HR results every 400 PA

        Returns:
            Dict of ranges for each result category.
        """
        # VALIDATE THAT CHART HAS VALUES ABOVE 20
        if int(chart['hr']) > 0:
            return chart_ranges

        # STATIC THRESHOLDS FOR END HR #
        # THIS COULD BE MORE PROBABILITY BASED, BUT SEEMS LIKE ORIGINAL SETS USED STATIC METHODOLOGY
        # NOTE: 2002 HAS MORE EXTREME RANGES
        is_2002 = self.context == '2002'
        threshold_adjustment = 0 if is_2002 else -3
        if hr_per_400_pa < 1.0:
            hr_end = 27
        elif hr_per_400_pa < 2.5 and is_2002: # RESTRICT TO 2002
            hr_end = 26
        elif hr_per_400_pa < 3.75 and is_2002: # RESTRICT TO 2002
            hr_end = 25
        elif hr_per_400_pa < 4.75 + threshold_adjustment:
            hr_end = 24
        elif hr_per_400_pa < 6.25 + threshold_adjustment:
            hr_end = 23
        elif hr_per_400_pa < 7.5 + threshold_adjustment:
            hr_end = 22
        else:
            hr_end = 21
        chart_ranges['hr Range'] = '{}+'.format(hr_end)

        # SPLIT REMAINING OVER 20 SPACES BETWEEN 1B, 2B, AND 3B
        remaining_slots = hr_end - 21
        is_remaining_slots = remaining_slots > 0
        is_last_under_20_result_3b = int(chart['3b']) > 0
        is_last_under_20_result_2b = not is_last_under_20_result_3b and int(chart['2b'] > 0)

        if is_remaining_slots:
            # FILL WITH 3B
            if is_last_under_20_result_3b:
                current_range_start = chart_ranges['3b Range'][0:2]
                new_range_end = hr_end - 1
                range_updated = '{}–{}'.format(current_range_start,new_range_end)
                chart_ranges['3b Range'] = range_updated
            # FILL WITH 2B (AND POSSIBLY 3B)
            elif is_last_under_20_result_2b:
                new_range_end = hr_end - 1
                if trpl_per_400_pa >= 3.5:
                    # GIVE TRIPLE 21-HR
                    triple_range = '21' if remaining_slots == 1 else '21-{}'.format(new_range_end)
                    chart_ranges['3b Range'] = triple_range
                else:
                    # GIVE 2B-HR
                    current_range_start = chart_ranges['2b Range'][0:2]
                    range_updated = '{}–{}'.format(current_range_start,new_range_end)
                    chart_ranges['2b Range'] = range_updated
            # FILL WITH 1B (AND POSSIBLY 2B AND 3B)
            else:
                new_range_end = hr_end - 1
                if trpl_per_400_pa + dbl_per_400_pa == 0:
                    # FILL WITH 1B
                    category_1b = '1b+ Range' if chart['1b+'] > 0 else '1b Range'
                    current_range_start = chart_ranges[category_1b][0:2]
                    # CHECK FOR IF SOMEHOW PLAYER HAS 0 1B TOO
                    if current_range_start == '—':
                        current_range_start = '21'
                    range_updated = '{}–{}'.format(current_range_start,new_range_end)
                    chart_ranges[category_1b] = range_updated
                else:
                    # SPLIT BETWEEN 2B AND 3B
                    dbl_pct = dbl_per_400_pa / (trpl_per_400_pa + dbl_per_400_pa)
                    dbl_slots = int(round((remaining_slots * dbl_pct)))
                    trpl_slots = remaining_slots - dbl_slots

                    # FILL 2B
                    dbl_range = '21' if dbl_slots == 1 else '21-{}'.format(20 + dbl_slots)
                    dbl_range = '—' if dbl_slots == 0 else dbl_range
                    chart_ranges['2b Range'] = dbl_range

                    # FILL 3B
                    trpl_start = 21 + dbl_slots
                    trpl_range = str(trpl_start) if trpl_slots == 1 else '{}-{}'.format(trpl_start, trpl_start + trpl_slots - 1)
                    trpl_range = '—' if trpl_slots == 0 else trpl_range
                    chart_ranges['3b Range'] = trpl_range
        return chart_ranges

# ------------------------------------------------------------------------
# REAL LIFE STATS METHODS

    def __stats_per_n_pa(self,plate_appearances,stats):
        """Season stats per every n Plate Appearances.

        Args:
          plate_appearances: Number of Plate Appearances to be converted to.
          stats: Dict of stats for season.

        Returns:
          Dict of stats weighted for n PA.
        """

        # SUBTRACT SACRIFICES?
        sh = float(stats['SH'] if stats['SH'] != '' else 0)
        pct_of_n_pa = (float(stats['PA']) - sh) / plate_appearances
        # GO/AO
        try:
            go_ao = float(stats['GO/AO'])
        except:
            # DEFAULT TO 1.0 FOR UNAVAILABLE YEARS
            go_ao = 1.0

        # POPULATE DICT WITH VALUES UNCHANGED BY SHIFT IN PA
        stats_for_n_pa = {
            'PA': plate_appearances,
            'pct_of_{}_pa'.format(plate_appearances): pct_of_n_pa,
            'slugging_perc': float(stats['slugging_perc']),
            'onbase_perc': float(stats['onbase_perc']),
            'batting_avg': float(stats['batting_avg']),
            'IF/FB': float(stats['IF/FB']),
            'GO/AO': go_ao
        }

        # ADD RESULT OCCURANCES PER N PA
        chart_result_categories = ['SO','BB','1B','2B','3B','HR','SB','H']
        for category in chart_result_categories:
            key = '{}_per_{}_pa'.format(category.lower(), plate_appearances)
            stats_for_n_pa[key] = int(stats[category]) / pct_of_n_pa

        return stats_for_n_pa

    def __pct_rate_for_result(self, onbase, control, num_results_hitter_chart, num_results_pitcher_chart, hitter_denom_adjust=0.0,pitch_denom_adjust=0.0):
        """Percent chance a result will happen.

        Args:
          onbase: Hitter's command number.
          control: Pitcher's command number.
          num_results_hitter_chart: Number of results for the outcome located on hitter's chart.
          num_results_pitcher_chart: Number of results for the outcome located on pitcher's chart.
          hitter_denom_adjust: Adjust denominator for hitter calcs by subtraction.
          pitch_denom_adjust: Adjust denominator for pitcher calcs by subtraction.
        Returns:
          Percent change a given result will occur.
        """

        # PROBABILITY OF ADVANTAGE FOR HITTER AND PITCHER
        hitter_denominator = 20.0 - hitter_denom_adjust
        pitcher_denominator = 20.0 - pitch_denom_adjust
        prob_hitter_advantage = (onbase-control) / 20.0
        prob_pitcher_advantage = 1.0 - prob_hitter_advantage
        # PROBABILTY OF RESULT ASSUMING ADVANTAGE
        prob_result_after_hitter_advantage = num_results_hitter_chart / hitter_denominator if hitter_denominator != 0 else 0
        prob_result_after_pitcher_advantage = num_results_pitcher_chart / pitcher_denominator if pitcher_denominator != 0 else 0
        # ADD PROBABILITY OF RESULT FOR BOTH PATHS (HITTER ADV AND PITCHER ADV)
        rate = (prob_hitter_advantage * prob_result_after_hitter_advantage) \
               + (prob_pitcher_advantage * prob_result_after_pitcher_advantage)

        return rate

    def chart_to_results_per_400_pa(self, chart, my_advantages_per_20, opponent_chart, opponent_advantages_per_20):
        """Predict real stats given Showdown in game chart.

        Args:
          chart: Dict for chart of Player.
          my_advantages_per_20: Int number of advantages my Player gets out of 20 (i.e. 5).
          opponent_chart: Dict for chart of baseline opponent.
          opponent_advantages_per_20: Int number of advantages opponent gets out of 20 (i.e. 15).

        Returns:
          Dict with stats per 400 Plate Appearances.
        """

        # MATCHUP VALUES
        command_out_matchup = self.__onbase_control_outs(chart['command'],chart['outs'])
        pitcher_chart = chart if self.is_pitcher else opponent_chart
        hitter_chart = chart if not self.is_pitcher else opponent_chart
        hits_pitcher_chart = pitcher_chart['1b'] + pitcher_chart['2b'] \
                             + pitcher_chart['3b'] + pitcher_chart['hr']
        hits_hitter_chart = hitter_chart['1b'] + hitter_chart['1b+'] + hitter_chart['2b'] \
                            + hitter_chart['3b'] + hitter_chart['hr']

        strikeouts_per_400_pa = self.__result_occurances_per_400_pa(my_results=chart['so'],
                                                                    opponent_results=opponent_chart['so'],
                                                                    my_advantages_per_20=my_advantages_per_20,
                                                                    opponent_advantages_per_20=opponent_advantages_per_20)
        walks_per_400_pa = self.__result_occurances_per_400_pa(my_results=chart['bb'],
                                                               opponent_results=opponent_chart['bb'],
                                                               my_advantages_per_20=my_advantages_per_20,
                                                               opponent_advantages_per_20=opponent_advantages_per_20)
        singles_per_400_pa = self.__result_occurances_per_400_pa(my_results=chart['1b']+chart['1b+'],
                                                                 opponent_results=opponent_chart['1b'],
                                                                 my_advantages_per_20=my_advantages_per_20,
                                                                 opponent_advantages_per_20=opponent_advantages_per_20)
        doubles_per_400_pa = self.__result_occurances_per_400_pa(my_results=chart['2b'],
                                                                 opponent_results=opponent_chart['2b'],
                                                                 my_advantages_per_20=my_advantages_per_20,
                                                                 opponent_advantages_per_20=opponent_advantages_per_20)
        triples_per_400_pa = self.__result_occurances_per_400_pa(my_results=chart['3b'],
                                                                 opponent_results=opponent_chart['3b'],
                                                                 my_advantages_per_20=my_advantages_per_20,
                                                                 opponent_advantages_per_20=opponent_advantages_per_20)
        home_runs_per_400_pa = self.__result_occurances_per_400_pa(my_results=chart['hr'],
                                                                   opponent_results=opponent_chart['hr'],
                                                                   my_advantages_per_20=my_advantages_per_20,
                                                                   opponent_advantages_per_20=opponent_advantages_per_20)
        hits_per_400_pa = round(singles_per_400_pa) \
                            + round(doubles_per_400_pa) \
                            + round(triples_per_400_pa) \
                            + round(home_runs_per_400_pa)
        # SLASH LINE

        # BA
        batting_avg = hits_per_400_pa / (400.0 - walks_per_400_pa)

        # OBP
        onbase_results_per_400_pa = round(walks_per_400_pa) + hits_per_400_pa
        obp = onbase_results_per_400_pa / 400.0
        obp = self.__obp_for_command_outs(command_out_matchup)
        # SLG
        slugging_pct = self.__slugging_pct(ab=400-walks_per_400_pa,
                                           singles=singles_per_400_pa,
                                           doubles=doubles_per_400_pa,
                                           triples=triples_per_400_pa,
                                           homers=home_runs_per_400_pa)
        # GROUP ESTIMATIONS IN DICTIONARY
        results_per_400_pa = {
            'so_per_400_pa': strikeouts_per_400_pa,
            'bb_per_400_pa': walks_per_400_pa,
            '1b_per_400_pa': singles_per_400_pa,
            '2b_per_400_pa': doubles_per_400_pa,
            '3b_per_400_pa': triples_per_400_pa,
            'hr_per_400_pa': home_runs_per_400_pa,
            'h_per_400_pa': hits_per_400_pa,
            'batting_avg': batting_avg,
            'onbase_perc': obp,
            'slugging_perc': slugging_pct,
        }

        return results_per_400_pa

    def __result_occurances_per_400_pa(self, my_results, opponent_results, my_advantages_per_20, opponent_advantages_per_20):
        """Predict real stats given Showdown in game chart.

        Args:
          my_results: Number of results on my Player chart.
          opponent_results: Number of results on opponents chart.
          my_advantages_per_20: Int number of advantages my Player gets out of 20 (i.e. 5).
          opponent_advantages_per_20: Int number of advantages opponent gets out of 20 (i.e. 15).

        Returns:
          Number of occurances per 400 PA
        """
        return ((my_results * my_advantages_per_20) + (opponent_results * opponent_advantages_per_20))

    def __slugging_pct(self,ab,singles,doubles,triples,homers):
        """Calculate Slugging Pct"""
        return (singles + (2 * doubles) + (3 * triples) + (4 * homers)) / ab

    def stats_for_full_season(self, stats_per_400_pa):
        """Predicted season stats (650 PA)

        Args:
          stats_per_400_pa: Stats and Ratios weighted for every 400 plate appearances.

        Returns:
          Dict with stats for 650 PA.
        """

        stats_per_650_pa = {}

        for category, value in stats_per_400_pa.items():
            if 'per_400_pa' in category:
                # CONVERT TO 650 PA
                stats_per_650_pa[category.replace('400', '650')] = value * 650 / 400
            else:
                # PCT VALUE (OBP, SLG, BA, ...)
                stats_per_650_pa[category] = value

        return stats_per_650_pa

# ------------------------------------------------------------------------
# PLAYER VALUE METHODS

    def point_value(self, chart, real_stats, positions_and_defense, speed_or_ip):
        """Derive player's value. Uses constants to compare against other cards in set.

        Args:
          chart: Dict containing number of results per result category ({'1b': 5, 'hr': 3}).
          real_stats: Dict with real metrics (obp, ba, ...) for 650 PA (~ full season)
          positions_and_defense: Dict with all valid positions and their corresponding defensive rating.
          speed_or_ip: In game speed ability or innings pitched.

        Returns:
          Points that the player is worth.
        """

        points = 0

        player_category = self.player_type()

        # PARSE POSITION MULTIPLIER
        command_outs = f"{str(self.chart['command'])}-{str(self.chart['outs'])}"
        pts_multiplier_dict = sc.POINTS_COMMAND_OUT_MULTIPLIER[self.context]
        pts_multiplier = pts_multiplier_dict[command_outs] if command_outs in pts_multiplier_dict.keys() else 1.0

        # SLASH LINE VALUE
        allow_negatives = sc.POINTS_ALLOW_NEGATIVE[self.context][player_category]
        self.obp_points = sc.POINT_CATEGORY_WEIGHTS[self.context][player_category]['onbase'] \
                          * self.stat_percentile(stat=real_stats['onbase_perc'],
                                                 min_max_dict=sc.ONBASE_PCT_RANGE[self.context][player_category],
                                                 is_desc=self.is_pitcher,
                                                 allow_negative=allow_negatives) \
                          * pts_multiplier
        self.ba_points = sc.POINT_CATEGORY_WEIGHTS[self.context][player_category]['average'] \
                         * self.stat_percentile(stat=real_stats['batting_avg'],
                                                min_max_dict=sc.BATTING_AVG_RANGE[self.context][player_category],
                                                is_desc=self.is_pitcher,
                                                allow_negative=allow_negatives) \
                         * pts_multiplier
        self.slg_points = sc.POINT_CATEGORY_WEIGHTS[self.context][player_category]['slugging'] \
                          * self.stat_percentile(stat=real_stats['slugging_perc'],
                                                 min_max_dict=sc.SLG_RANGE[self.context][player_category],
                                                 is_desc=self.is_pitcher,
                                                 allow_negative=allow_negatives) \
                          * pts_multiplier
        # USE EITHER SPEED OR IP DEPENDING ON PLAYER TYPE
        spd_ip_category = 'ip' if self.is_pitcher else 'speed'
        if self.is_pitcher:
            spd_ip_range = sc.IP_RANGE[player_category]
            allow_negatives_speed_ip = True
        else:
            spd_ip_range = sc.SPEED_RANGE[self.context]
            allow_negatives_speed_ip = allow_negatives
        ip_under_5_negative_multiplier = 1.5 if player_category == 'starting_pitcher' and speed_or_ip < 5 else 1.0
        spd_ip_weight = sc.POINT_CATEGORY_WEIGHTS[self.context][player_category][spd_ip_category] * ip_under_5_negative_multiplier
        self.spd_ip_points = spd_ip_weight \
                             * self.stat_percentile(stat=speed_or_ip,
                                                    min_max_dict=spd_ip_range,
                                                    is_desc=False,
                                                    allow_negative=allow_negatives_speed_ip)
        if not self.is_pitcher:
            # ONLY HITTERS HAVE HR ADD TO POINTS
            self.hr_points = sc.POINT_CATEGORY_WEIGHTS[self.context][player_category]['home_runs'] \
                             * self.stat_percentile(stat=real_stats['hr_per_650_pa'],
                                                    min_max_dict=sc.HR_RANGE[self.context],
                                                    is_desc=self.is_pitcher,
                                                    allow_negative=allow_negatives) \
                             * pts_multiplier
            # AVERAGE POINT VALUE ACROSS POSITIONS
            defense_points = 0
            for position, fielding in positions_and_defense.items():
                if position != 'DH':
                    print(self.is_expanded)
                    percentile = fielding / sc.POSITION_DEFENSE_RANGE[self.context][position]
                    position_pts = percentile * sc.POINT_CATEGORY_WEIGHTS[self.context][player_category]['defense']
                    position_pts = position_pts * sc.POINTS_POSITIONAL_DEFENSE_MULTIPLIER[self.context][position]
                    defense_points += position_pts
            use_avg = list(positions_and_defense.keys()) == ['CF', 'LF/RF'] or list(positions_and_defense.keys()) == ['LF/RF', 'CF']
            num_positions = len(positions_and_defense.keys()) if len(positions_and_defense.keys()) > 0 else 1
            avg_points_per_position = defense_points / (num_positions if num_positions < 2 or use_avg else (num_positions * 2 / 3))
            self.defense_points = avg_points_per_position

        # CLOSER BONUS (00 ONLY)
        apply_closer_bonus = 'CLOSER' in self.positions_and_defense.keys() and self.context == '2000'
        self.points_bonus = 25 if apply_closer_bonus else 0

        # ICONS (03+)
        icon_pts = 0
        if self.context in ['2003','2004','2005'] and len(self.icons) > 0:
            for icon in self.icons:
                icon_pts += sc.POINTS_ICONS[self.context][str(icon)]
        self.icon_points = icon_pts

        # COMBINE POINT VALUES
        points = self.obp_points + self.ba_points + self.slg_points + self.spd_ip_points + self.points_bonus + self.icon_points
        if not self.is_pitcher:
            points += self.hr_points + self.defense_points

        # --- APPLY ANY ADDITIONAL PT ADJUSTMENTS FOR DIFFERENT SETS ---

        # SOME SETS PULL CARDS SLIGHTLY TOWARDS THE MEDIAN
        if sc.POINTS_NORMALIZE_TOWARDS_MEDIAN[self.context][player_category]:
            points = self.__normalize_points_towards_median(points)
        else:
            self.points_normalizer = 1.0

        # ADJUST POINTS FOR RELIEVERS WITH 2X IP
        if player_category == 'relief_pitcher':
            is_multi_inning = self.ip > 1
            multi_inning_points_multiplier = self.ip * (sc.POINTS_RELIEVER_IP_MULTIPLIER[self.context] if is_multi_inning else 1.0)
            if is_multi_inning:
                self.multi_inning_points_multiplier = multi_inning_points_multiplier
            points *= multi_inning_points_multiplier
        
        if self.is_pitcher:
            # PITCHERS GET PTS FOR OUT DISTRIBUTION IN SOME SETS
            pct_gb = self.chart['gb'] / self.chart['outs']
            if 'out_distribution' in sc.POINT_CATEGORY_WEIGHTS[self.context][player_category].keys():
                pt_weight_gb = sc.POINT_CATEGORY_WEIGHTS[self.context][player_category]['out_distribution']
                percentile_gb = self.stat_percentile(
                    stat = pct_gb, 
                    min_max_dict = sc.POINT_GB_MIN_MAX,
                    allow_negative=True
                )               
                self.out_dist_points = pt_weight_gb * percentile_gb
                points += self.out_dist_points
                self.chart_pct_gb = pct_gb
            else:
                self.out_dist_points = 0
                self.chart_pct_gb = pct_gb

        # POINTS ARE ALWAYS ROUNDED TO TENTH
        points_to_nearest_tenth = int(round(points,-1))

        # POINTS CANNOT BE < 10
        points_final = 10 if points_to_nearest_tenth < 10 else points_to_nearest_tenth

        return points_final

    def stat_percentile(self, stat, min_max_dict, is_desc=False, allow_negative=False):
        """Get the percentile for a particular stat.

        Args:
          stat: Value to get percentile of.
          min_max_dict: Dict with 'min' and 'max' range values for the stat
          is_desc: Boolean for whether the lowest value should be treated as positive.
          allow_negative: Boolean flag for whether to allow percentile to be < 0
        Returns:
          Percent of points to give for given category.
        """

        min = min_max_dict['min']
        max = min_max_dict['max']
        range = max - min
        stat_within_range = stat - min

        if not allow_negative and stat_within_range < 0 and not is_desc:
            stat_within_range = 0

        raw_percentile = stat_within_range / range

        # REVERSE IF DESC
        percentile_adjusted = 1 - raw_percentile if is_desc else raw_percentile

        if not allow_negative and percentile_adjusted < 0:
            percentile_adjusted = 0

        return percentile_adjusted

    def __normalize_points_towards_median(self, points):
        """Normalize points for subset on players towards the median.

        Args:
          points: Current Points attributed to player

        Returns:
          Updated PTS total for player after normalization.
        """

        # NORMALIZE SCORE ACROSS MEDIAN
        is_starting_pitcher = self.player_type() == 'starting_pitcher'
        is_relief_pitcher = self.player_type() == 'relief_pitcher'
        reliever_normalizer = sc.POINTS_NORMALIZER_RELIEVER_MULTIPLIER[self.context] if is_relief_pitcher else 1.0
        median = 310 / reliever_normalizer
        upper_limit = 800 if self.is_classic else 800
        upper_limit = upper_limit / reliever_normalizer

        # CHECK FOR STARTER WITH LOW IP
        if is_starting_pitcher and self.ip < 7 and points < 550:
            pts_ip_add = sc.POINT_CATEGORY_WEIGHTS[self.context]['starting_pitcher']['ip'] \
                            * self.stat_percentile(stat=7,
                                                   min_max_dict=sc.IP_RANGE['starting_pitcher'],
                                                   is_desc=False,
                                                   allow_negative=True)
            pts_to_compare = round(points + pts_ip_add,-1)
        else:
            pts_to_compare = round(points,-1)

        # CENTER SLIGHTLY TOWARDS MEDIAN
        points_cutoff = 120 if is_relief_pitcher else 500
        if pts_to_compare >= points_cutoff:
            min_max = {
                'min': median,
                'max': upper_limit
            }
            percentile = self.stat_percentile(
                stat = pts_to_compare if pts_to_compare < upper_limit else upper_limit,
                min_max_dict = min_max,
                is_desc = True
            )
            upper_multiplier = 1.0
            lower_multiplier = sc.POINTS_NORMALIZER_MULTIPLIER[self.context][self.player_type()]
            multiplier = percentile * (upper_multiplier - lower_multiplier) + lower_multiplier

            # APPLY THIS TO OFFENSIVE STATS
            self.obp_points = self.obp_points * multiplier
            self.ba_points = self.ba_points * multiplier
            self.slg_points = self.slg_points * multiplier

            if not self.is_pitcher:
                self.hr_points = self.hr_points * multiplier

            self.points_normalizer = multiplier
            return self.obp_points + self.ba_points + self.slg_points + self.spd_ip_points + self.points_bonus + self.icon_points
        else:
            self.points_normalizer = 1.0
            return points

# ------------------------------------------------------------------------
# GENERIC METHODS

    def accuracy_between_dicts(self, actuals_dict, measurements_dict, weights={}, all_or_nothing=[], only_use_weight_keys=False):
        """Compare two dictionaries of numbers to get overall difference

        Args:
          actuals_dict: First Dictionary. Use this dict to get keys to compare.
          measurements_dict: Second Dictionary.
          weights: X times to count certain category (ex: 3x for command)
          all_or_nothing: List of category names to compare as a boolean 1 or 0 instead
                          of pct difference.
          only_use_weight_keys: Bool for whether to only count an accuracy there is a weight associated
        Returns:
          Float with accuracy and Dict with accuracy per key. Also returns categorical accuracy and differences.
        """

        denominator = len((weights if only_use_weight_keys else actuals_dict).keys())
        categorical_accuracy_dict = {}
        categorical_above_below_dict = {}
        accuracies = 0

        # CALCULATE CATEGORICAL ACCURACY
        for key, value1 in actuals_dict.items():
            evaluate_key = key in measurements_dict.keys()
            evaluate_key = key in weights.keys() if only_use_weight_keys else evaluate_key
            if evaluate_key:
                value2 = measurements_dict[key]

                if key == 'command-outs':
                    # VALUE 1
                    co_split = value1.split('-')
                    command = int(co_split[0])
                    outs = int(co_split[1])
                    command_out_matchup = self.__onbase_control_outs(command, outs)
                    value1 = self.__obp_for_command_outs(command_out_matchup)
                    # VALUE 2
                    co_split = value2.split('-')
                    command = int(co_split[0])
                    outs = int(co_split[1])
                    command_out_matchup = self.__onbase_control_outs(command, outs)
                    value2 = self.__obp_for_command_outs(command_out_matchup)
                
                if key in all_or_nothing:
                    accuracy_for_key = 1 if value1 == value2 else 0
                else:
                    accuracy_for_key = self.__relative_pct_accuracy(actual=value1, measurement=value2)
                
                # CATEGORICAL ACCURACY
                categorical_accuracy_dict[key] = accuracy_for_key
                categorical_above_below_dict[key] = {'above_wotc': 1 if value1 < value2 else 0,
                                                     'below_wotc': 1 if value1 > value2 else 0,
                                                     'matches_wotc': 1 if value1 == value2 else 0,
                                                     'difference_wotc': abs(value2 - value1)}

                # APPLY WEIGHTS
                weight = float(weights[key]) if key in weights.keys() else 1
                denominator += float(weights[key]) - 1 if key in weights.keys() else 0
                accuracies += (accuracy_for_key * weight)

        overall_accuracy = accuracies / denominator

        return overall_accuracy, categorical_accuracy_dict, categorical_above_below_dict

    def __relative_pct_accuracy(self, actual, measurement):
        """ CALCULATE ACCURACY BETWEEN 2 NUMBERS"""

        denominator = actual

        # ACCURACY IS 100% IF BOTH ARE EQUAL (IF STATEMENT TO AVOID 0'S)
        if actual == measurement:
            return 1

        # CAN'T DIVIDE BY 0, SO USE OTHER VALUE AS BENCHMARK
        if actual == 0:
            denominator = measurement

        return (actual - abs(actual - measurement) ) / denominator

    def accuracy_against_wotc(self, wotc_card_dict, is_pts_only=False):
        """Compare My card output against official WOTC card.

        Args:
          wotc_card_dict: Dictionary with stats per category from wizards output.
          ignore_volatile_categories: If True, ignore individual out result categories and single+
          is_pts_only: Boolean flag to enabled testing for only point value.

        Returns:
          Float with overall accuracy and Dict with accuracy per stat category.
        """

        chart_w_combined_command_outs = self.chart
        chart_w_combined_command_outs['command-outs'] = '{}-{}'.format(self.chart['command'],self.chart['outs'])
        chart_w_combined_command_outs['spd'] = self.speed
        chart_w_combined_command_outs['defense'] = int(list(self.positions_and_defense.values())[0])
        
        # COMBINE 1B and 1B+ IF NON-VOLATILE CATEGORIES
        if not self.is_pitcher and '1b+' not in wotc_card_dict.keys():
            chart_w_combined_command_outs['1b'] = chart_w_combined_command_outs['1b'] + chart_w_combined_command_outs['1b+']
            
        if is_pts_only:
            chart_w_combined_command_outs['points'] = self.points

        return self.accuracy_between_dicts(actuals_dict=wotc_card_dict,
                                           measurements_dict=chart_w_combined_command_outs,
                                           weights={},
                                           all_or_nothing=['command-outs'])

# ------------------------------------------------------------------------
# OUTPUT PLAYER METHODS

    def print_player(self):
        """Prints out self in readable format.
           Prints out the following:
            - Player Metadata
            - Player Chart
            - Predicted Real Life Stats

        Args:
          None

        Returns:
          String of output text for player info + stats
        """

        # POSITION
        positions_string = ''
        for position,fielding in self.positions_and_defense.items():
            positions_string += '{}+{}   '.format(position,fielding) if not self.is_pitcher else position

        # IP / SPEED
        ip_or_speed = 'Speed {} ({})'.format(self.speed_letter,self.speed) if not self.is_pitcher else '{} IP'.format(self.ip)

        # ICON(S)
        icon_string = ''
        for icon in self.icons:
            icon_string += '{}  '.format(icon)

        # CHART
        chart_string = ''
        for category in self.__chart_categories():
            range = self.chart_ranges['{} Range'.format(category)]
            chart_string += '{}: {}\n'.format(category.upper(), range)

        # SLASH LINE
        slash_categories = [('batting_avg', ' BA'),('onbase_perc', 'OBP'),('slugging_perc', 'SLG')]
        slash_as_string = ''
        for key, cleaned_category in slash_categories:
            showdown_stat_str = '{}: {}'.format(cleaned_category,str(round(self.real_stats[key],3)).replace('0.','.'))
            real_stat_str = '{}: {}'.format(cleaned_category,str(round(self.stats[key],3)).replace('0.','.'))
            slash_as_string += '{:<12}{:>12}\n'.format(showdown_stat_str,real_stat_str)

        # RESULT LINE
        real_life_pa = int(self.stats['PA'])
        real_life_pa_ratio = int(self.stats['PA']) / 650.0
        results_as_string = '{:<12}{:>12}\n'.format(' PA: {}'.format(real_life_pa),' PA: {:>4}'.format(real_life_pa))
        result_categories = [
            ('1b_per_650_pa', '1B'),
            ('2b_per_650_pa', '2B'),
            ('3b_per_650_pa', '3B'),
            ('hr_per_650_pa', 'HR'),
            ('bb_per_650_pa', 'BB'),
            ('so_per_650_pa', 'SO')
        ]
        for key, cleaned_category in result_categories:
            showdown_stat_str = ' {}: {}'.format(cleaned_category,int(round(self.real_stats[key]) * real_life_pa_ratio))
            real_stats_str = ' {}: {:>4}'.format(cleaned_category,self.stats[cleaned_category])
            results_as_string += '{:<12}{:>12}\n'.format(showdown_stat_str, real_stats_str)

        # DISPLAY INDIVIDUAL PT CATEGORIES
        pt_category_string = 'OBP:{obp}  BA:{ba}  SLG:{slg}  SPD/IP:{spd_ip}'.format(
            obp = round(self.obp_points,2),
            ba = round(self.ba_points,2),
            slg = round(self.slg_points,2),
            spd_ip = round(self.spd_ip_points,2)
        )
        if self.points_bonus > 0:
            pt_category_string += f"  BONUS:{self.points_bonus}"
        if self.icon_points != 0:
            pt_category_string += f"  ICONS:{self.icon_points}"
        if not self.is_pitcher:
            pt_category_string += '  HR:{hr}  DEF:{defense}'.format(hr=self.hr_points,defense=self.defense_points)
        else:
            pt_category_string += f"  OUT_DIST: {round(self.out_dist_points,2)}"
        if self.points_normalizer < 1.0:
            pt_category_string += f"  NORMALIZER: {round(self.points_normalizer,2)}"
        # NOT USING DOCSTRING FOR FORMATTING REASONS
        card_as_string = (
            '***********************************************\n' +
            '{name} ({year}) ({team})\n' +
            '{context} {expansion} Card\n' +
            '\n' +
            '{positions}\n' +
            '{hand}\n' +
            '{ip_or_speed}\n' +
            '{icons}\n' +
            '{points} PT.\n' +
            '{pts_per_category}\n' +
            '\n' +
            '{command_header}: {command}\n' +
            '{chart}\n' +
            '\n' +
            'Statline\n' +
            '\n' +
            'Showdown            Real\n' +
            '----------     ---------\n' +
            '{slash_line}\n' +
            '{results}\n' +
            '***********************************************'
        ).format(
            name = self.name,
            year = self.year,
            team = self.team,
            context = self.context,
            expansion = self.expansion,
            positions = positions_string,
            hand = self.hand,
            ip_or_speed = ip_or_speed,
            icons = icon_string,
            points = str(self.points),
            pts_per_category = pt_category_string,
            command_header = 'CONTROL' if self.is_pitcher else 'ONBASE',
            command=self.chart['command'],
            chart = chart_string,
            slash_line = slash_as_string,
            results = results_as_string
        )
        print(card_as_string)
        return card_as_string

    def player_data_for_html_table(self):
        """ Provides data needed to populate the statline shown on the
            showdownbot.com webpage.

        Args:
          None

        Returns:
          Multi-Dimensional list where each row is a list of a category,
          real stat, and in-game Showdown estimated stat.
        """

        final_player_data = []

        # SLASH LINE
        slash_categories = [('batting_avg', 'BA'),('onbase_perc', 'OBP'),('slugging_perc', 'SLG')]
        for key, cleaned_category in slash_categories:
            in_game = f"{float(round(self.real_stats[key],3)):.3f}".replace('0.','.')
            actual = f"{float(self.stats[key]):.3f}".replace('0.','.')
            final_player_data.append([cleaned_category,actual,in_game])

        # PLATE APPEARANCES
        real_life_pa = int(self.stats['PA'])
        real_life_pa_ratio = int(self.stats['PA']) / 650.0
        final_player_data.append(['PA', str(real_life_pa), str(real_life_pa)])

        # ADD EACH RESULT CATEGORY, REAL LIFE # RESULTS, AND PROJECTED IN-GAME # RESULTS
        # EX: [['1B','75','80'],['2B','30','29']]
        result_categories = [
            ('1b_per_650_pa', '1B'),
            ('2b_per_650_pa', '2B'),
            ('3b_per_650_pa', '3B'),
            ('hr_per_650_pa', 'HR'),
            ('bb_per_650_pa', 'BB'),
            ('so_per_650_pa', 'SO')
        ]
        for key, cleaned_category in result_categories:
            in_game = str(int(round(self.real_stats[key]) * real_life_pa_ratio))
            actual = str(self.stats[cleaned_category])
            final_player_data.append([cleaned_category,actual,in_game])
        
        # NON COMPARABLE STATS
        category_list = ['earned_run_avg', 'bWAR'] if self.is_pitcher else ['SB', 'onbase_plus_slugging_plus', 'dWAR', 'bWAR']
        for category in category_list:
            if category in self.stats.keys():
                stat = str(self.stats[category])
                short_name_map = {
                    'onbase_plus_slugging_plus': 'OPS+',
                    'bWAR': 'bWAR',
                    'dWAR': 'dWAR',
                    'SB': 'SB',
                    'earned_run_avg': 'ERA',
                }
                short_category_name = short_name_map[category]
                final_player_data.append([short_category_name,stat,'N/A'])


        return final_player_data

    def points_data_for_html_table(self):
        """Provides data needed to populate the points breakdown shown on the
           showdownbot.com webpage.

        Args:
          None

        Returns:
          Multi-Dimensional list where each row is a list of a pts category, stat and value.
        """
        
        if self.player_type() == 'relief_pitcher' and self.ip > 1:
            spd_or_ip = ['IP', str(self.ip), f"{self.multi_inning_points_multiplier}x"]
        else:
            spd_or_ip = [
                'IP' if self.is_pitcher else 'SPD', 
                str(self.ip if self.is_pitcher else self.speed),
                str(round(self.spd_ip_points))
            ]
        pts_data = [
            ['BA', str(round(self.real_stats['batting_avg'],3)).replace("0.","."), str(round(self.ba_points))],
            ['OBP', str(round(self.real_stats['onbase_perc'],3)).replace("0.","."), str(round(self.obp_points))],
            ['SLG', str(round(self.real_stats['slugging_perc'],3)).replace("0.","."), str(round(self.slg_points))],
            spd_or_ip,

        ]

        if not self.is_pitcher:
            pts_data.append(['HR (650 PA)', str(round(self.real_stats['hr_per_650_pa'])), str(round(self.hr_points))])
            pts_data.append([
                'DEFENSE', 
                self.__position_and_defense_as_string(is_horizontal=True),
                str(round(self.defense_points))
            ])
        else:
            pts_data.append(['OUT DIST', str(round(self.chart_pct_gb,2)), str(round(self.out_dist_points))])
        
        if self.points_bonus > 0:
            pts_data.append(['BONUS', 'N/A', str(round(self.points_bonus))])
        if self.icon_points > 0:
            pts_data.append(['ICONS', ','.join(self.icons), str(round(self.icon_points))])
        if self.points_normalizer < 1.0:
            pts_data.append(['NORMALIZER', 'N/A', str(round(self.points_normalizer,2))])
        
        
        pts_data.append(['TOTAL', '', self.points])

        return pts_data

    def accuracy_data_for_html_table(self):
        """Provides data needed to populate the accuracy breakdown shown on the
           showdownbot.com webpage.

        Args:
          None

        Returns:
          Multi-Dimensional list where each row is a list of a offset and accuracy value.
        """
        accuracy_data = []
        for index, co_accuracy_tuple in enumerate(self.top_command_out_combinations):
            command_out_tuple = co_accuracy_tuple[0]
            command = command_out_tuple[0]
            outs = command_out_tuple[1]
            accuracy = co_accuracy_tuple[1]
            accuracy_data.append([str(index + 1), f"{command}", f"{outs}", f"{round(100 * accuracy, 2)}%"])

        return accuracy_data

    def __player_metadata_summary_text(self, is_horizontal=False, return_as_list=False):
        """Creates a multi line string with all player metadata for card output.

        Args:
          is_horizontal: Optional boolean for horizontally formatted text (04/05)
          return_as_list: Boolean for return type

        Returns:
          String/list of output text for player info + stats
        """
        positions_string = self.__position_and_defense_as_string(is_horizontal=is_horizontal)

        ip = '{} IP'.format(self.ip) if self.context in ['2000','2001','2002','2003'] else 'IP {}'.format(self.ip)
        speed = f'Speed {self.speed_letter} ({self.speed})' if int(self.context_year) < 2022 else f'SPD {self.speed}'
        ip_or_speed = speed if not self.is_pitcher else ip
        if is_horizontal:
            if return_as_list:
                final_text = [
                    f'{self.points} PT.',
                    positions_string if self.is_pitcher else speed,
                    self.hand,
                    (ip if self.is_pitcher else positions_string),
                ]
            else:
                final_text = '{points} PT.   {item2}   {hand}   {item4}'.format(
                    points=self.points,
                    item2=positions_string if self.is_pitcher else speed,
                    hand=self.hand,
                    item4=ip if self.is_pitcher else positions_string
                )
        else:

            final_text = """\
            {line1}
            {hand}
            {line3}
            {points} PT.
            """.format(
                line1=positions_string if self.is_pitcher else ip_or_speed,
                hand=self.hand,
                line3=ip_or_speed if self.is_pitcher else positions_string,
                points=self.points
            )
        if not return_as_list:
            final_text = final_text.upper() if self.context in ['2002','2004','2005'] else final_text
        return final_text

    def __position_and_defense_as_string(self, is_horizontal=False):
        """Creates a single line string with positions and defense.

        Args:
          is_horizontal: Optional boolean for horizontally formatted text (04/05)

        Returns:
          String of output text for player's defensive stats
        """
        positions_string = ''
        position_num = 1

        if self.positions_and_defense == {}:
            # THE PLAYER IS A DH
            positions_string = '–'
        else:
            for position,fielding in self.positions_and_defense.items():
                if self.is_pitcher:
                    positions_string += position
                elif position == 'DH':
                    positions_string += '—'
                else:
                    is_last_element = position_num == len(self.positions_and_defense.keys())
                    positions_separator = ' ' if is_horizontal else '\n'
                    positions_string += '{} +{}{}'.format(position,fielding,'' if is_last_element else positions_separator)
                position_num += 1
        
        return positions_string

# ------------------------------------------------------------------------
# IMAGE CREATION METHODS

    def player_image(self, show=False):
        """Generates a 500/700 player image mocking what a real MLB Showdown card
           would look like for the player output. Final image is dumped to
           mlb_showdown_bot/output folder.

        Args:
          show: Boolean flag for whether to open the final image after creation.

        Returns:
          None
        """

        # LOAD PLAYER IMAGE
        player_image = self.__background_image()

        # ADD HOLIDAY THEME
        if self.is_holiday:
            holiday_image_path = os.path.join(os.path.dirname(__file__), 'templates', 'Holiday.png')
            holiday_image = Image.open(holiday_image_path)
            player_image.paste(holiday_image,(0,0),holiday_image)

        # LOAD SHOWDOWN TEMPLATE
        showdown_template_frame_image = self.__template_image()
        player_image.paste(showdown_template_frame_image,(0,0),showdown_template_frame_image)

        # CREATE NAME TEXT
        name_text, color = self.__player_name_text_image()
        location_key = 'player_name_small' if len(self.name) > 18 else 'player_name'
        name_paste_location = sc.IMAGE_LOCATIONS[location_key][str(self.context_year)]
        if self.context_year in ['2000', '2001']:
            # ADD BACKGROUND BLUR EFFECT FOR 2001 CARDS
            name_text_blurred = name_text.filter(ImageFilter.BLUR)
            player_image.paste(sc.COLOR_BLACK, (name_paste_location[0] + 6, name_paste_location[1] + 6), name_text_blurred)
        player_image.paste(color, name_paste_location,  name_text)

        # ADD TEAM LOGO
        team_logo, team_logo_coords = self.__team_logo_image()
        player_image.paste(team_logo, team_logo_coords, team_logo)

        # METADATA
        metadata_image, color = self.__metadata_image()
        player_image.paste(color, sc.IMAGE_LOCATIONS['metadata'][str(self.context_year)], metadata_image)

        # CHART
        chart_image, color = self.__chart_image()
        if self.context_year in ['2000','2001']:
            chart_cords = sc.IMAGE_LOCATIONS['chart']['{}{}'.format(self.context_year,'p' if self.is_pitcher else 'h')]
        else:
            chart_cords = sc.IMAGE_LOCATIONS['chart'][str(self.context_year)]
        player_image.paste(color, chart_cords, chart_image)

        # STYLE (IF APPLICABLE)
        if self.style != '':
            style_img_path = os.path.join(os.path.dirname(__file__), 'templates', f'{self.style.upper()}.png')
            style_img = Image.open(style_img_path)
            player_image.paste(style_img,sc.IMAGE_LOCATIONS['style'][self.context_year],style_img)

        # BOT VERSION
        version_image = self.__version_image()
        player_image.paste("#b5b4b4", sc.IMAGE_LOCATIONS['version'][str(self.context_year)], version_image)
        
        # ICONS
        if self.is_expanded:
            player_image = self.__add_icons_to_image(player_image)

        # SET
        set_image = self.__card_set_image()
        player_image.paste(set_image, (0,0), set_image)

        # EXPANSION
        if self.expansion != 'BS':
            expansion_image = self.__expansion_image()
            expansion_location = sc.IMAGE_LOCATIONS['expansion'][str(self.context_year)]
            if self.context_year == '2002' and self.expansion == 'TD':
                expansion_location = (expansion_location[0] + 20,expansion_location[1] - 17)
            player_image.paste(expansion_image, expansion_location, expansion_image)

        # SAVE AND SHOW IMAGE
        # CROP TO 63mmx88mm
        player_image = self.__center_crop(player_image,(1488,2079))
        player_image = self.__round_corners(player_image, 60)
<<<<<<< HEAD
        self.image_name = '{name}-{timestamp}.png'.format(name=self.name, timestamp=str(datetime.now()))
        if self.context_year in ['2002','2004','2005','2022']:
=======
        if self.is_img_part_of_a_set:
            self.image_name = f'{self.set_number} {self.name}.png'
        else:
            self.image_name = '{name}-{timestamp}.png'.format(name=self.name, timestamp=str(datetime.now()))
        if int(self.context) in [2002,2004,2005]:
>>>>>>> 1d632bbc
            # TODO: SOLVE HTML PNG ISSUES
            player_image = player_image.convert('RGB')

        player_image.save(os.path.join(self.card_img_output_folder_path, self.image_name), dpi=(300, 300), quality=100)
        if self.is_running_in_flask:
            player_image.save(os.path.join(Path(os.path.dirname(__file__)).parent,'static', 'output', self.image_name), dpi=(300, 300), quality=100)

        # OPEN THE IMAGE LOCALLY
        if show:
            image_title = f"{self.name} - {self.year}"
            player_image.show(title=image_title)

        self.__clean_images_directory()

    def __background_image(self):
        """Loads background image for card. Either loads from upload, url, or default
           background.

        Args:
          None

        Returns:
          PIL image object for the player background.
          Boolean for whether a background player image was applied
        """
        default_image_path = os.path.join(os.path.dirname(__file__), 'templates', 'Default Background - {}.png'.format(self.context_year))
        is_default_image = False
        if self.player_image_path:
            # LOAD IMAGE FROM UPLOAD
            image_path = os.path.join(os.path.dirname(__file__), 'uploads', self.player_image_path)
            try:
                player_image = self.__default_background_image(search_for_image=False)
                player_image_actual = Image.open(image_path).convert('RGBA')
                player_image_actual_cropped = self.__center_crop(player_image_actual, (1500,2100))
                player_image.paste(player_image_actual_cropped,(0,0),player_image_actual_cropped)
            except:
                print("Error Loading Image from Path. Using default background...")
                player_image = Image.open(default_image_path)
        elif self.player_image_url:
            # LOAD IMAGE FROM URL
            image_url = self.player_image_url
            try:
                response = requests.get(image_url)
                player_image = Image.open(BytesIO(response.content))
            except:
                print("Error Loading Image from URL. Using default background...")
                player_image = Image.open(default_image_path)
        else:
            is_default_image = True
            try:
                player_image = self.__default_background_image()
            except:
                print("Error Loading Default Image from Drive. Using default background...")
                player_image = Image.open(default_image_path)
            

        player_image = self.__center_crop(player_image, (1500,2100))

        # IF 2000 CARD AND A DEFAULT WAS NOT USED, ADD NAME CONTAINER IN FRONT OF IMAGE
        if self.context == '2000' and not is_default_image:
            name_container = self.__2000_player_name_container_image()
            player_image.paste(name_container,(0,0),name_container)

        return player_image

    def __default_background_image(self, search_for_image=True):
        """Attempts to query google drive for a player image, if 
        it does not exist use siloutte background.

        Args:
          search_for_image: Boolean for whether to search google drive for image.

        Returns:
          PIL image object for the player background.
        """
        
        # GET TEAM BACKGROUND (00/01)
        default_image_path = os.path.join(os.path.dirname(__file__), 'templates', 'Default Background - {}.png'.format(self.context_year))
        if self.context in ['2000', '2001']:
            # TEAM BACKGROUNDS
            if self.is_cooperstown:
                background_image_name = 'CC'
            elif self.is_all_star_game and not self.is_multi_year:
                background_image_name = f"ASG-{self.year}"
            else:
                background_image_name = f"{self.team}{self.__team_logo_historical_alternate_extension()}"
            team_image_path = os.path.join(os.path.dirname(__file__), 'team_backgrounds', self.context_year, f"{background_image_name}.png")
            try:
                background_image = Image.open(team_image_path)
            except:
                background_image = Image.open(default_image_path)
        else:
            # DEFAULT TEAM BACKGROUND
            background_image = Image.open(default_image_path)
        
        # IF 2000, PASTE NAME CONTAINER BEFORE PLAYER CUTOUT
        if self.context == '2000':
            name_container = self.__2000_player_name_container_image()
            background_image.paste(name_container,(0,0),name_container)

        if search_for_image:
            # -- GET PLAYER IMAGE --
            # SEARCH FOR PLAYER IMAGE
            additional_substring_filters = [self.year]
            if self.is_super_season:
                additional_substring_filters.append('(SS)')
            elif self.is_cooperstown:
                additional_substring_filters.append('(CC)')
            elif self.is_all_star_game:
                additional_substring_filters.append('(ASG)')
            if len(self.type_override) > 0:
                additional_substring_filters.append(self.type_override)

            try:
                player_image_url = self.__query_google_drive_for_image_url(
                                        folder_id = sc.G_DRIVE_PLAYER_IMAGE_FOLDERS[self.context_year],
                                        substring_search = self.bref_id,
                                        additional_substring_search_list = additional_substring_filters,
                                        year = self.year,
                                    )
            except:
                player_image_url = None

            if player_image_url:
                # USE PLAYER IMAGE FROM GOOGLE
                response = requests.get(player_image_url)
                player_image = Image.open(BytesIO(response.content)).convert("RGBA")
                self.is_automated_image = True
            else:
                # ADD PLAYER SILHOUETTE
                type_string = 'P' if self.is_pitcher else 'H'
                hand_prefix = self.hand[0 if self.is_pitcher else -1]
                hand_string = 'L' if hand_prefix == 'S' else hand_prefix
                silhouetee_image_path = os.path.join(os.path.dirname(__file__), 'templates', f'{self.context}-SIL-{hand_string}H{type_string}.png')
                player_image = Image.open(silhouetee_image_path)
            
            background_image.paste(player_image,(0,0),player_image)

        # IF 2000, PASTE SET CONTAINER BEFORE PLAYER CUTOUT
        if self.context == '2000':
            set_container = self.__2000_player_set_container_image()
            background_image.paste(set_container,(0,0),set_container)

        return background_image

    def __text_image(self,text,size,font,fill=255,rotation=0,alignment='left',padding=0,spacing=3,opacity=1,has_border=False,border_color=None,border_size=3,overlay_image_path=None):
        """Generates a new PIL image object with text.

        Args:
          text: string of text to display.
          size: Tuple of image size.
          font: PIL font object.
          fill: Hex color of text body.
          rotation: Degrees of rotation for the text (optional)
          alignment: String (left, center, right) for alignment of text within image.
          padding: Number of pixels worth of padding from image edge.
          spacing: Pixels of space between lines of text.
          opacity: Transparency of text.
          has_border: Boolean flag to add border.
          border_color: Color of border.
          border_size: Pixel size of border thickness.
          overlay_image_path: Path of overlay image.
        Returns:
          PIL image object with desired text and formatting.
        """
        mode = 'RGBA' if has_border else 'L'
        text_layer = Image.new(mode,size)
        draw = ImageDraw.Draw(text_layer)
        w, h = draw.textsize(text, font=font)
        if alignment == "center":
            x = (size[0]-w) / 2.0
        elif alignment == "right":
            x = size[0] - padding - w
        else:
            x = 0 + padding
        y = 0
        # OPTIONAL BORDER
        if has_border:
            y += border_size
            draw.text((x-border_size, y), text, font=font, spacing=spacing, fill=border_color, align=alignment)
            draw.text((x+border_size, y), text, font=font, spacing=spacing, fill=border_color, align=alignment)
            draw.text((x, y-border_size), text, font=font, spacing=spacing, fill=border_color, align=alignment)
            draw.text((x, y+border_size), text, font=font, spacing=spacing, fill=border_color, align=alignment)
        draw.text((x, y), text, font=font, spacing=spacing, fill=fill, align=alignment)
        rotated_text_layer = text_layer.rotate(rotation, expand=1, resample=Image.BICUBIC)

        # OPTIONAL IMAGE OVERLAY
        if overlay_image_path is not None:
            # CREATE BACKGROUND/TRANSPARENCY
            texture_background = Image.open(overlay_image_path).convert('RGBA')
            transparent_overlay_image = Image.new('RGBA', texture_background.size, color=(0,0,0,0))
            # ADD TEXT MASK
            mask_img = Image.new('L', texture_background.size, color=255)
            mask_img_draw = ImageDraw.Draw(mask_img)
            mask_img_draw.text((x, y), text, fill=0, font=font, spacing=spacing, align=alignment)
            # CREATE FINAL IMAGE
            combined_image = Image.composite(transparent_overlay_image, texture_background, mask_img)
            combined_image_rotated = combined_image.rotate(rotation, expand=1, resample=Image.BICUBIC)
            return combined_image_rotated
        else:
            return rotated_text_layer

    def __team_logo_image(self):
        """Generates a new PIL image object with logo of player team.

        Args:
          None

        Returns:
          Tuple:
            - PIL image object with team logo.
            - Coordinates for pasting team logo.
        """

        # SETUP IMAGE METADATA
        logo_name = self.team
        logo_size = sc.IMAGE_SIZES['team_logo'][str(self.context_year)]
        logo_paste_coordinates = sc.IMAGE_LOCATIONS['team_logo'][str(self.context_year)]
        is_04_05 = self.context in ['2004','2005']

        if self.is_cooperstown or self.is_all_star_game:
            # OVERRIDE TEAM LOGO WITH EITHER CC OR ASG
            logo_name = 'CC' if self.is_cooperstown else f'ASG-{self.year}'
            if is_04_05 and self.is_cooperstown:
                logo_size = (330,330)
                logo_paste_coordinates = (logo_paste_coordinates[0] - 180,logo_paste_coordinates[1] - 120)
        try:
            # TRY TO LOAD TEAM LOGO FROM FOLDER. LOAD ALTERNATE LOGOS FOR 2004/2005
            historical_alternate_ext = self.__team_logo_historical_alternate_extension()
            alternate_logo_ext = '-A' if is_04_05 and not self.is_all_star_game else ''
            team_logo = Image.open(os.path.join(os.path.dirname(__file__), 'team_logos', '{}{}{}.png'.format(logo_name,alternate_logo_ext,historical_alternate_ext))).convert("RGBA")
            team_logo = team_logo.resize(logo_size, Image.ANTIALIAS)
        except:
            # IF NO IMAGE IS FOUND, DEFAULT TO MLB LOGO
            team_logo = Image.open(os.path.join(os.path.dirname(__file__), 'team_logos', 'MLB.png')).convert("RGBA")
            team_logo = team_logo.resize((270, 147), Image.ANTIALIAS)
        team_logo = team_logo.rotate(10,resample=Image.BICUBIC) if self.context == '2002' and not self.is_cooperstown else team_logo

        # OVERRIDE IF SUPER SEASON
        if self.is_super_season:
            team_logo = self.__super_season_image()
            logo_paste_coordinates = sc.IMAGE_LOCATIONS['super_season'][str(self.context_year)]

        # ADD YEAR TEXT IF COOPERSTOWN
        if self.is_cooperstown and is_04_05 and not self.is_all_star_game:
            cooperstown_logo = Image.new('RGBA', (logo_size[0] + 300, logo_size[1]))
            cooperstown_logo.paste(team_logo,(150,0),team_logo)
            year_font_path = os.path.join(os.path.dirname(__file__), 'fonts', 'BaskervilleBoldItalicBT.ttf')
            year_font = ImageFont.truetype(year_font_path, size=87)
            year_font_blurred = ImageFont.truetype(year_font_path, size=90)
            year_abbrev = f"’{self.year[2:4]}" if not self.is_multi_year else " "
            year_text = self.__text_image(
                text = year_abbrev,
                size = (180,180),
                font = year_font,
                alignment = "center",
                fill = "#E6DABD",
                has_border = True,
                border_color = sc.COLOR_BLACK
            )
            year_text_blurred = self.__text_image(
                text = year_abbrev,
                size = (180,180),
                font = year_font_blurred,
                alignment = "center",
                fill = sc.COLOR_WHITE
            )
            year_coords = (0,195)
            cooperstown_logo.paste(sc.COLOR_BLACK,year_coords,year_text_blurred.filter(ImageFilter.BLUR))
            cooperstown_logo.paste(year_text, year_coords, year_text)
            team_logo = cooperstown_logo

        return team_logo, logo_paste_coordinates

    def __team_logo_historical_alternate_extension(self):
        """Check to see if there is an alternate team logo to use for the given team + year

        Args:
          None

        Returns:
          Index of alternate logo for team. If none exists, fn will return empty string
        """

        logo_historical_alternates = sc.TEAM_LOGO_ALTERNATES

        # DONT APPLY IF COOPERSTOWN OR SUPER SEASON
        if self.is_cooperstown or self.is_super_season or self.is_all_star_game:
            return ''

        # CHECK TO SEE IF THERE ARE ANY ALTERNATE LOGOS FOR TEAM
        if self.team not in logo_historical_alternates.keys():
            return ''

        # CHECK IF PLAYER FITS IN ANY ALTERNATE RANGE
        if self.is_multi_year:
            if self.is_full_career:
                # USE MEDIAN YEAR OF YEARS PLAYED
                years_played_ints = [int(year) for year in self.stats['years_played']]
            elif '-' in self.year:
                # RANGE OF YEARS
                years = self.year.split('-')
                year_start = int(years[0].strip())
                year_end = int(years[1].strip())
                years_played_ints = list(range(year_start,year_end+1))
            elif '+' in self.year:
                years = self.year.split('+')
                years_played_ints = [int(x.strip()) for x in years]
            year_for_team_logo = int(round(statistics.median(years_played_ints)))

        else:
            year_for_team_logo = int(self.year)
        for index, year_range in logo_historical_alternates[self.team].items():
            if year_for_team_logo in year_range:
                return '-{}'.format(index)

        # NO ALTERNATES FOUND, RETURN NONE
        return ''

    def __template_image(self):
        """Loads showdown frame template depending on player context.

        Args:
          None

        Returns:
          PIL image object for Player's template background.
        """

        year = str(self.context_year)

        # GET TEMPLATE FOR PLAYER TYPE (HITTER OR PITCHER)
        type = 'Pitcher' if self.is_pitcher else 'Hitter'
        is_04_05 = self.context in ['2004','2005']
        cc_extension = '-CC' if self.is_cooperstown and is_04_05 else ''
        ss_extension = '-SS' if (self.is_super_season or self.is_holiday) and is_04_05 else ''
        type_template = '{context}-{type}{cc}{ss}.png'.format(context = year, type = type, cc = cc_extension, ss = ss_extension)
        template_image = Image.open(os.path.join(os.path.dirname(__file__), 'templates', type_template))

        # GET IMAGE WITH PLAYER COMMAND
        paste_location = sc.IMAGE_LOCATIONS['command'][self.context_year]
        if int(year) >= 2022:
            # ADD TEXT + BACKGROUND AS IMAGE
            command_image = self.__command_image()
            if not self.is_pitcher:
                paste_location = (paste_location[0] + 15, paste_location[1])

            # ADD CHART ROUNDED RECT
            container_img_black = Image.open(os.path.join(os.path.dirname(__file__), 'templates', f'{self.context_year}-ChartOutsContainer-{type}.png'))
            container_img = self.__color_overlay_to_img(img=container_img_black,color=sc.TEAM_COLOR_PRIMARY[self.team])
            text_img = Image.open(os.path.join(os.path.dirname(__file__), 'templates', f'{self.context_year}-ChartOutsText-{type}.png'))
            template_image.paste(container_img, (0,0), container_img)
            template_image.paste(text_img, (0,0), text_img)
        else:
            command_image_name = '{context}-{type}-{command}.png'.format(
                context = year,
                type = type,
                command = str(self.chart['command'])
            )
            command_image = Image.open(os.path.join(os.path.dirname(__file__), 'templates', command_image_name))
            
        template_image.paste(command_image, paste_location, command_image)

        # HANDLE MULTI POSITION TEMPLATES FOR 00/01 POSITION PLAYERS
        if year in ['2000','2001'] and not self.is_pitcher:
            positions_list = list(self.positions_and_defense.keys())
            is_multi_position = len(positions_list) > 1
            is_large_position_container = 'LF/RF' in positions_list
            positions_points_template = '{context}-{type}-{mp}-{sl}.png'.format(
                context = year,
                type = type,
                command = str(self.chart['command']),
                mp = 'MULTI' if is_multi_position else 'SINGLE',
                sl = 'LRG' if is_large_position_container else 'SML'
            )
            positions_points_image = Image.open(os.path.join(os.path.dirname(__file__), 'templates', positions_points_template))
            template_image.paste(positions_points_image, (0,0), positions_points_image)

        return template_image

    def __2000_player_name_container_image(self):
        """Gets template asset image for 2000 name container.

        Args:
          None

        Returns:
          PIL image object for 2000 name background/container
        """
        return Image.open(os.path.join(os.path.dirname(__file__), 'templates', "2000-Name.png"))

    def __2000_player_set_container_image(self):
        """Gets template asset image for 2000 set box.

        Args:
          None

        Returns:
          PIL image object for 2000 set background/container
        """
        return Image.open(os.path.join(os.path.dirname(__file__), 'templates', "2000-Set-Box.png"))

    def __player_name_text_image(self):
        """Creates Player name to match showdown context.

        Args:
          None

        Returns:
          Tuple
            - PIL image object for Player's name.
            - Hex Color of text as a String
        """

        # PARSE NAME STRING
        first, last = self.name.upper().split(" ", 1)
        name = self.name.upper() if self.context_year != '2001' else first
        is_name_over_char_limit = len(name) > 18

        futura_black_path = os.path.join(os.path.dirname(__file__), 'fonts', 'Futura Black.ttf')
        helvetica_neue_lt_path = os.path.join(os.path.dirname(__file__), 'fonts', 'Helvetica-Neue-LT-Std-97-Black-Condensed-Oblique.ttf')
        helvetica_neue_cond_black_path = os.path.join(os.path.dirname(__file__), 'fonts', 'HelveticaNeueLtStd107ExtraBlack.otf')

        # DEFAULT NAME ATTRIBUTES
        name_font_path = helvetica_neue_lt_path
        has_border = False
        border_color = None
        fill_color = 255
        overlay_image_path = None

        # DEFINE ATTRIBUTES BASED ON CONTEXT
        if self.context == '2000':
            name_rotation = 90
            name_alignment = "center"
            name_size = 110 if is_name_over_char_limit else 135
            name_color = "#D2D2D2"
            padding = 0
            overlay_image_path = os.path.join(os.path.dirname(__file__), 'templates', '2000-Name-Text-Background.png')
        elif self.context == '2001':
            name_rotation = 90
            name_alignment = "left"
            name_size = 96
            name_color = "#D2D2D2"
            padding = 0
            name_font_path = futura_black_path
            overlay_image_path = os.path.join(os.path.dirname(__file__), 'templates', '2001-Name-Text-Background.png')
        elif self.context == '2002':
            name_rotation = 90
            name_alignment = "left"
            name_size = 115 if is_name_over_char_limit else 144
            name_color = "#A09D9F"
            padding = 15
        elif self.context == '2003':
            name_rotation = 90
            name_alignment = "right"
            name_size = 90 if is_name_over_char_limit else 96
            name_color = sc.COLOR_WHITE
            padding = 60
        elif self.context in ['2004','2005']:
            name_rotation = 0
            name_alignment = "left"
            name_size = 80 if is_name_over_char_limit else 96
            name_color = sc.COLOR_WHITE
            padding = 3
            has_border = True
            border_color = sc.COLOR_RED
        else:
            name_rotation = 0
            name_alignment = "left"
            name_size = 80 if is_name_over_char_limit else 96
            name_color = sc.COLOR_WHITE
            name_font_path = helvetica_neue_cond_black_path
            padding = 3
            has_border = False

        name_font = ImageFont.truetype(name_font_path, size=name_size)

        # CREATE TEXT IMAGE
        final_text = self.__text_image(
            text = name,
            size = sc.IMAGE_SIZES['player_name'][self.context_year],
            font = name_font,
            fill = name_color,
            rotation = name_rotation,
            alignment = name_alignment,
            padding = padding,
            has_border = has_border,
            border_color = border_color,
            overlay_image_path = overlay_image_path
        )

        # ADJUSTMENTS
        if self.context == '2000':
            # STRETCH OUT NAME
            text_stretched = final_text.resize((300,5100), Image.ANTIALIAS)
            final_text = text_stretched.crop((0,1545,300,3555))
            name_color = final_text
        elif self.context == '2001':
            # ADD LAST NAME
            last_name = self.__text_image(
                text = last,
                size = sc.IMAGE_SIZES['player_name'][self.context],
                font = ImageFont.truetype(name_font_path, size=135),
                rotation = name_rotation,
                alignment = name_alignment,
                padding = padding,
                fill = name_color,
                overlay_image_path = overlay_image_path
            )
            final_text.paste(last_name, (90,0), last_name)
            name_color = final_text
        elif self.context in ['2004','2005']:
            # DONT ASSIGN A COLOR TO TEXT AS 04/05 HAS MULTIPLE COLORS.
            # ASSIGN THE TEXT ITSELF AS THE COLOR OBJECT
            name_color = final_text
        else:
            # 2022 >=
            name_color = sc.COLOR_BLACK

        return final_text, name_color

    def __metadata_image(self):
        """Creates PIL image for player metadata. Different across sets.
           TODO: Should probably split this function up.

        Args:
          None

        Returns:
          Tuple
            - PIL image object for Player metadata.
            - Hex Color of text as a String.
        """

        # COLOR WILL BE RETURNED
        color = sc.COLOR_WHITE

        if self.context_year in ['2000', '2001']:
            # 2000 & 2001

            metadata_image = Image.new('RGBA', (1500, 2100), 255)
            helvetica_neue_lt_path = os.path.join(os.path.dirname(__file__), 'fonts', 'Helvetica-Neue-LT-Std-97-Black-Condensed-Oblique.ttf')

            # PITCHER AND HITTER SPECIFIC METADATA
            if self.is_pitcher:
                # POSITION
                font_position = ImageFont.truetype(helvetica_neue_lt_path, size=72)
                position = list(self.positions_and_defense.keys())[0]
                position_text = self.__text_image(text=position, size=(900, 300), font=font_position, alignment='center')
                metadata_image.paste(sc.COLOR_WHITE, (660,342), position_text)
                # HAND | IP
                font_hand_ip = ImageFont.truetype(helvetica_neue_lt_path, size=63)
                hand_text = self.__text_image(text=self.hand, size=(900, 300), font=font_hand_ip)
                metadata_image.paste(sc.COLOR_WHITE, (1092,420), hand_text)
                ip_text = self.__text_image(text='IP {}'.format(str(self.ip)), size=(900, 300), font=font_hand_ip)
                metadata_image.paste(sc.COLOR_WHITE, (1260,420), ip_text)
            else:
                # SPEED | HAND
                font_speed_hand = ImageFont.truetype(helvetica_neue_lt_path, size=54)
                speed_text = self.__text_image(text='SPEED {}'.format(self.speed_letter), size=(900, 300), font=font_speed_hand)
                hand_text = self.__text_image(text=self.hand[-1], size=(300, 300), font=font_speed_hand)
                metadata_image.paste(color, (969 if self.context == '2000' else 915,342), speed_text)
                metadata_image.paste(color, (1212,342), hand_text)
                if self.context == '2001':
                    # ADD # TO SPEED
                    font_speed_number = ImageFont.truetype(helvetica_neue_lt_path, size=40)
                    font_parenthesis = ImageFont.truetype(helvetica_neue_lt_path, size=45)
                    speed_num_text = self.__text_image(
                        text=str(self.speed),
                        size=(300, 300),
                        font=font_speed_number
                    )
                    parenthesis_left = self.__text_image(text='(   )', size=(300, 300), font=font_parenthesis)
                    metadata_image.paste(color, (1116,342), parenthesis_left)
                    metadata_image.paste(color, (1128,345), speed_num_text)
                # POSITION(S)
                font_position = ImageFont.truetype(helvetica_neue_lt_path, size=78)
                ordered_by_len_position = sorted(self.positions_and_defense.items(), key=lambda l: len(l[0]), reverse=True)
                y_position = 407
                for position, rating in ordered_by_len_position:
                    position_rating_text = '   —' if position == 'DH' else '{} +{}'.format(position,str(rating))
                    position_rating_image = self.__text_image(text=position_rating_text, size=(600, 300), font=font_position)
                    x_position = 1083 if len(position) > 4 else 1161
                    x_position += 18 if position in ['C','CA'] and rating < 10 else 0 # CATCHER POSITIONING ADJUSTMENT
                    metadata_image.paste(color, (x_position,y_position), position_rating_image)
                    y_position += 84
            # POINTS
            text_size = 48 if self.points >= 1000 else 57
            font_pts = ImageFont.truetype(helvetica_neue_lt_path, size=text_size)
            pts_text = self.__text_image(text=str(self.points), size=(300, 300), font=font_pts, alignment = "right")
            pts_y_pos = 576 if len(self.positions_and_defense) > 1 else 492
            pts_x_pos = 969 if self.is_pitcher else 999
            metadata_image.paste(color, (pts_x_pos,pts_y_pos), pts_text)

        elif self.context_year in ['2002', '2003']:
            # 2002 & 2003

            color = sc.COLOR_BLACK if self.context == '2002' else sc.COLOR_WHITE
            if self.context_year == '2002':
                helvetica_neue_lt_path = os.path.join(os.path.dirname(__file__), 'fonts', 'Helvetica-Neue-LT-Std-97-Black-Condensed-Oblique.ttf')
                metadata_font = ImageFont.truetype(helvetica_neue_lt_path, size=120)
            else:
                helvetica_neue_cond_bold_path = os.path.join(os.path.dirname(__file__), 'fonts', 'Helvetica Neue 77 Bold Condensed.ttf')
                metadata_font = ImageFont.truetype(helvetica_neue_cond_bold_path, size=135)

            metadata_text = self.__text_image(
                text = self.__player_metadata_summary_text(),
                size = (765, 2700),
                font = metadata_font,
                rotation = 0,
                alignment = "right",
                padding=0,
                spacing= 66 if self.context == '2003' else 57
            )
            metadata_image = metadata_text.resize((255,900), Image.ANTIALIAS)
        elif self.context_year in ['2004', '2005']:
            # 2004 & 2005

            metadata_font_path = os.path.join(os.path.dirname(__file__), 'fonts', 'Helvetica Neue 77 Bold Condensed.ttf')
            metadata_font = ImageFont.truetype(metadata_font_path, size=144)
            metadata_text_string = self.__player_metadata_summary_text(is_horizontal=True)
            metadata_text = self.__text_image(
                text = metadata_text_string,
                size = (3600, 900),
                font = metadata_font,
                fill = sc.COLOR_WHITE,
                rotation = 0,
                alignment = "left",
                padding = 0,
                has_border = True,
                border_color = sc.COLOR_BLACK,
                border_size = 9
            )
            metadata_image = metadata_text.resize((1200,300), Image.ANTIALIAS)
            # DONT WANT TO RETURN A COLOR (BECAUSE IT'S MULTI-COLORED)
            # PASS THE IMAGE ITSELF AS THE COLOR
            color = metadata_image
        else:
            # 2022+
            metadata_image = Image.new('RGBA', (1400, 200), 255)
            metadata_font_path = os.path.join(os.path.dirname(__file__), 'fonts', 'HelveticaNeueCondensedBold.ttf')
            metadata_font = ImageFont.truetype(metadata_font_path, size=170)
            metadata_text_list = self.__player_metadata_summary_text(is_horizontal=True, return_as_list=True)
            current_x_position = 0
            for index, category in enumerate(metadata_text_list):
                category_length = len(metadata_text_list)
                is_last = (index + 1) == category_length
                metadata_text = self.__text_image(
                    text = category,
                    size = (1500, 900),
                    font = metadata_font,
                    fill = sc.COLOR_WHITE,
                    rotation = 0,
                    alignment = "left",
                    padding = 0,
                )
                metadata_text = metadata_text.resize((500,300), Image.ANTIALIAS)
                metadata_image.paste(metadata_text, (int(current_x_position),0), metadata_text)
                category_font_width = metadata_font.getsize(category)[0] / 3.0
                current_x_position += category_font_width
                if not is_last:
                    # DIVIDER
                    divider_text = self.__text_image(
                        text = '|',
                        size = (900, 900),
                        font = metadata_font,
                        fill = sc.COLOR_WHITE,
                        rotation = 0,
                        alignment = "left",
                        padding = 0,
                    )
                    divider_text = divider_text.resize((300,300), Image.ANTIALIAS)
                    metadata_image.paste((255,255,255,50), (int(current_x_position) + 30, 0), divider_text)
                    current_x_position += 65
                

            color = sc.COLOR_BLACK

        return metadata_image, color

    def __chart_image(self):
        """Creates PIL image for player chart. Different across sets.
           Vertical for 2000-2004.
           Horizontal for 2004/2005

        Args:
          None

        Returns:
          Tuple
            - PIL image object for Player metadata.
            - Hex Color of text as a String.
        """

        is_horizontal = self.context_year in ['2004','2005','2022']

        # FONT
        chart_font_file_name = 'Helvetica Neue 77 Bold Condensed.ttf' if is_horizontal else 'HelveticaNeueCondensedMedium.ttf'
        chart_font_path = os.path.join(os.path.dirname(__file__), 'fonts', chart_font_file_name)
        chart_text_size = int(sc.TEXT_SIZES['chart'][self.context_year])
        chart_font = ImageFont.truetype(chart_font_path, size=chart_text_size)

        # CREATE CHART RANGES TEXT
        chart_string = ''
        # NEED IF 04/05
        chart_text = Image.new('RGBA',(6300,720))
        chart_text_addition = -20 if int(self.context_year) >= 2022 else 0
        chart_text_x = 150 + chart_text_addition if self.is_pitcher else 141
        for category in self.__chart_categories():
            is_out_category = category.lower() in ['pu','so','gb','fb']
            range = self.chart_ranges['{} Range'.format(category)]
            # 2004/2005 CHART IS HORIZONTAL. PASTE TEXT ONTO IMAGE INSTEAD OF STRING OBJECT.
            if is_horizontal:
                is_wotc = self.context_year in ['2004','2005']
                range_text = self.__text_image(
                    text = range,
                    size = (450,450),
                    font = chart_font,
                    fill = sc.COLOR_WHITE,
                    alignment = "center",
                    has_border = is_wotc,
                    border_color = sc.COLOR_BLACK,
                    border_size = 9
                )
                color_range = range_text if is_wotc or is_out_category else sc.COLOR_BLACK
                chart_text.paste(color_range, (chart_text_x, 0), range_text)
                pitcher_spacing = 531 if is_wotc else 510
                hitter_spacing = 468 if is_wotc else 445
                chart_text_x += pitcher_spacing if self.is_pitcher else hitter_spacing
            else:
                chart_string += '{}\n'.format(range)

        # CREATE FINAL CHART IMAGE
        if is_horizontal:
            # COLOR IS TEXT ITSELF
            chart_text = chart_text.resize((2100,240), Image.ANTIALIAS)
            color = chart_text
        else:
            spacing = int(sc.TEXT_SIZES['chart_spacing'][self.context_year])
            chart_text = self.__text_image(
                text = chart_string,
                size = (765, 3600),
                font = chart_font,
                rotation = 0,
                alignment = "right",
                padding=0,
                spacing=spacing
            )
            color = sc.COLOR_BLACK
            chart_text = chart_text.resize((255,1200), Image.ANTIALIAS)

        return chart_text, color

    def __card_set_image(self):
        """Creates image with card number and year text. Always defaults to card No 1.
           Uses YEAR and not CONTEXT as the set year.
        Args:
          None

        Returns:
          PIL image object for set text.
        """

        # FONT FOR SET
        helvetica_neue_cond_bold_path = os.path.join(os.path.dirname(__file__), 'fonts', 'Helvetica Neue 77 Bold Condensed.ttf')
        base_font_size = 135 if int(self.context_year) < 2022 else 180
        font_size = 100 if self.is_multi_year and self.context_year == '2003' else base_font_size
        set_font = ImageFont.truetype(helvetica_neue_cond_bold_path, size=font_size)

        set_image = Image.new('RGBA', (1500, 2100), 255)
        set_image_location = sc.IMAGE_LOCATIONS['set'][str(self.context_year)]

        if self.context in ['2000', '2001']:
            # SET AND NUMBER IN SAME STRING
            set_text = self.__text_image(
                text = self.set_number,
                size = (600, 300),
                font = set_font,
                alignment = "center"
            )
            set_text = set_text.resize((150,75), Image.ANTIALIAS)
            set_image.paste(sc.COLOR_WHITE, set_image_location, set_text)
        else:
            # DIFFERENT STYLES BETWEEN NUMBER AND SET
            # CARD YEAR
            year_suffix = "" if self.is_multi_year and self.context_year in ['2004', '2005'] else f"'{str(self.year)[2:4]}"
            year_text = year_suffix if int(self.context_year) < 2022 else str(self.year)
            year_text = self.__text_image(
                text = year_text,
                size = (450, 450),
                font = set_font,
                alignment = "left"
            )
            year_text = year_text.resize((120,120), Image.ANTIALIAS)
            set_image.paste(sc.COLOR_WHITE, set_image_location, year_text)

            # CARD NUMBER
            number_text = self.__text_image(
                text = self.set_number,
                size = (600, 480),
                font = set_font,
                alignment = "center"
            )
            number_text = number_text.resize((150,120), Image.ANTIALIAS)
            number_color = sc.COLOR_BLACK if self.context_year == '2003' else sc.COLOR_WHITE
            set_image.paste(number_color, sc.IMAGE_LOCATIONS['number'][str(self.context_year)], number_text)

        return set_image

    def __expansion_image(self):
        """Creates image for card expansion (ex: Trade Deadline, Pennant Run)
        
        Args:
          None

        Returns:
          PIL image object for card expansion logo.
        """ 

        expansion_image = Image.open(os.path.join(os.path.dirname(__file__), 'templates', f'{self.context_year}-{self.expansion}.png'))
        return expansion_image

    def __version_image(self):
        """Adds version number licensing text.

        Args:
          None

        Returns:
          PIL image object for version number
        """
        helvetica_neue_cond_bold_path = os.path.join(os.path.dirname(__file__), 'fonts', 'HelveticaNeueCondensedBold.ttf')
        text_font = ImageFont.truetype(helvetica_neue_cond_bold_path, size=50 if self.context_year not in ['2004','2005'] else 35)
        # DATE NUMBER
        version_text = self.__text_image(
            text = f"v{self.version}",
            size = (450, 450),
            font = text_font,
            alignment = "left"
        )
        version_text = version_text.resize((150,150), Image.ANTIALIAS)
        return version_text

    def __super_season_image(self):
        """Creates image for optional super season attributes. Add accolades for
           cards in set > 2001.

        Args:
          None

        Returns:
          PIL image object for super season logo + text.
        """

        is_04_05 = self.context in ['2004', '2005']

        # BACKGROUND IMAGE LOGO
        super_season_image = Image.open(os.path.join(os.path.dirname(__file__), 'templates', '{}-Super Season.png'.format(self.context)))

        # FONTS
        super_season_year_path = os.path.join(os.path.dirname(__file__), 'fonts', 'URW Corporate W01 Normal.ttf')
        super_season_accolade_path = os.path.join(os.path.dirname(__file__), 'fonts', 'Zurich Bold Italic BT.ttf')
        super_season_year_font = ImageFont.truetype(super_season_year_path, size=225)
        super_season_accolade_font = ImageFont.truetype(super_season_accolade_path, size=150)

        # YEAR
        if self.is_multi_year:
            font_scaling = 0 if is_04_05 else 40
            if self.is_full_career:
                year_string = 'CAREER'
                font_size = 110 + font_scaling
            else:
                year_string = f"'{str(min(self.year_list))[2:4]}-'{str(max(self.year_list))[2:4]}"
                font_size = 130 + font_scaling
            super_season_year_font = ImageFont.truetype(super_season_year_path, size=font_size)
        else:
            year_string = '’{}'.format(str(self.year)[2:4]) if is_04_05 else str(self.year)
        year_text = self.__text_image(
            text = year_string,
            size = (750,540) if is_04_05 else (1125,600),
            font = super_season_year_font,
            alignment = "left",
            rotation = 0 if is_04_05 else 7
        )
        year_text = year_text.resize((180,180), Image.ANTIALIAS)
        year_paste_coords = (135,90) if is_04_05 else (24,282)
        if self.is_multi_year:
            year_paste_coords = (126,110) if is_04_05 else (26,290)
        super_season_image.paste("#982319",year_paste_coords,year_text)

        if self.context in ['2002', '2003','2004', '2005']:
            # ACCOLADES
            accolades_list = sorted(self.__super_season_accolades(),key=len,reverse=True)
            x_position = 18 if is_04_05 else 9
            y_position = 342 if is_04_05 else 324
            accolade_rotation = 15 if is_04_05 else 13
            accolade_spacing = 45 if is_04_05 else 72
            for accolade in accolades_list:
                accolade_text = self.__text_image(
                    text = accolade,
                    size = (1800,480),
                    font = super_season_accolade_font,
                    alignment = "center",
                    rotation = accolade_rotation
                )
                accolade_text = accolade_text.resize((375,150), Image.ANTIALIAS)
                super_season_image.paste(sc.COLOR_BLACK, (x_position, y_position), accolade_text)
                x_position += 6
                y_position += accolade_spacing

        # RESIZE
        super_season_image = super_season_image.resize(sc.IMAGE_SIZES['super_season'][self.context], Image.ANTIALIAS)
        return super_season_image

    def __super_season_accolades(self):
        """Generates array of 3 highlights for season.

        Args:
          None

        Returns:
          Array with 3 string elements showing accolades for season
        """

        # FIRST LOOK AT ICONS
        accolades_list = []
        for icon in self.icons:
            icons_full_description = {
                'V': 'MVP',
                'S': 'SILVER SLUGGER',
                'GG': 'GOLD GLOVE',
                'CY': 'CY YOUNG',
                'K': str(self.stats['SO']) + ' STRIKEOUTS',
                'RY': 'ROY',
                'HR': str(self.stats['HR']) + ' HOMERS',
                '20': '20 GAME WINNER'
            }
            if icon in icons_full_description.keys():
                accolades_list.append(icons_full_description[icon])

        if 'AS' in self.stats['award_summary']:
            accolades_list.append('ALL-STAR')

        # DEFAULT ACCOLADES
        # HANDLES CASE OF NO AWARDS
        if self.is_pitcher:
            accolades_list.append(str(self.stats['earned_run_avg']) + ' ERA')
            is_starter = 'STARTER' in self.positions_and_defense.keys()
            if is_starter:
                accolades_list.append(str(self.stats['W']) + ' WINS')
            else:
                accolades_list.append(str(self.stats['SV']) + ' SAVES')
            accolades_list.append(str(self.stats['batting_avg']).replace('0.','.') + ' BA AGAINST')
        else:
            accolades_list.append(str(self.stats['batting_avg']).replace('0.','.') + ' BA')
            accolades_list.append(str(self.stats['RBI']) + ' RBI')
            accolades_list.append(str(self.stats['HR']) + ' HOMERS')

        return accolades_list[0:3]

    def __add_icons_to_image(self, player_image):
        """Add icon images (if player has icons) to existing player_image object.
           Only for >= 2003 sets.

        Args:
          player_image: Current PIL image object for Showdown card.

        Returns:
          Updated PIL Image with icons for player.
        """

        icon_positional_mapping = sc.ICON_LOCATIONS[self.context_year]
        # ITERATE THROUGH AND PASTE ICONS
        for index, icon in enumerate(self.icons[0:4]):
            icon_image = Image.open(os.path.join(os.path.dirname(__file__), 'templates', '{}-{}.png'.format(self.context_year,icon)))
            position = icon_positional_mapping[index]
            # IN 2004/2005, ICON LOCATIONS DEPEND ON PLAYER POSITION LENGTH
            # EX: 'LF/RF' IS LONGER STRING THAN '3B'
            if self.context_year in ['2004','2005']:
                positions_list = self.positions_and_defense.keys()
                offset = 0
                if len(positions_list) > 1:
                    # SHIFT ICONS TO RIGHT
                    offset = 165 if 'LF/RF' in positions_list else 135
                elif 'LF/RF' in positions_list:
                    offset = 75
                elif 'CA' in positions_list:
                    offset = 30
                position = (position[0] + offset, position[1])
            player_image.paste(icon_image, position, icon_image)

        return player_image

    def __round_corners(self, image, radius):
        """Round corners of a given image to a certain radius.

        Args:
          image: PIL image object to edit.
          radius: Number of pixels to round corner.

        Returns:
          PIL image object with desired rounded corners.
        """

        circle = Image.new ('L', (radius * 2, radius * 2), 0)
        draw = ImageDraw.Draw (circle)
        draw.ellipse ((0, 0, radius * 2, radius * 2), fill = 255)
        alpha = Image.new ('L', image.size, 255)
        w, h = image.size

        alpha.paste (circle.crop ((0, 0, radius, radius)), (0, 0))
        alpha.paste (circle.crop ((0, radius, radius, radius * 2)), (0, h-radius))
        alpha.paste (circle.crop ((radius, 0, radius * 2, radius)), (w-radius, 0))
        alpha.paste (circle.crop ((radius, radius, radius * 2, radius * 2)), (w-radius, h-radius))
        image.putalpha (alpha)

        return image

    def __center_crop(self, image, crop_size):
        """Uses image size to crop in the middle for given crop size.
           Used to automatically center player image background.

        Args:
          image: PIL image object to edit.
          crop_size: Tuple representing width and height of desired crop.

        Returns:
          Cropped PIL image object.
        """

        # IMAGE AND CROP WIDTH/HEIGHT
        width, height = image.size
        crop_width, crop_height = crop_size

        # FIND CLOSEST SIDE (X VS Y)
        x_ratio = crop_width / width
        y_ratio = crop_height / height
        x_diff = abs(x_ratio)
        y_diff = abs(y_ratio)
        scale = x_ratio if x_diff > y_diff else y_ratio
        image = image.resize((int(width * scale), int(height * scale)), Image.ANTIALIAS)

        new_width, new_height = image.size
        left = (new_width - crop_width) / 2
        top = (new_height - crop_height) / 2
        right = (new_width + crop_width) / 2
        bottom = (new_height + crop_height) / 2

        # CROP THE CENTER OF THE IMAGE
        return image.crop((left, top, right, bottom))

    def __clean_images_directory(self):
        """Removes all images from output folder that are not the current card. Leaves
           photos that are less than 5 mins old to prevent errors from simultaneous uploads.

        Args:
          None

        Returns:
          None
        """

        # FINAL IMAGES
        output_folder_paths = [os.path.join(os.path.dirname(__file__), 'output')]
        flask_output_path = os.path.join('static', 'output')
        if os.path.isdir(flask_output_path):
            output_folder_paths.append(flask_output_path)

        for folder_path in output_folder_paths:
            for item in os.listdir(folder_path):
                if item != self.image_name and item != '.gitkeep':
                    item_path = os.path.join(folder_path, item)
                    is_file_stale = self.__is_file_over_5_mins_old(item_path)
                    if is_file_stale:
                        # DELETE IF UPLOADED/MODIFIED OVER 5 MINS AGO
                        os.remove(item_path)

        # UPLOADED IMAGES (PACKAGE)
        for item in os.listdir(os.path.join(os.path.dirname(__file__), 'uploads')):
            if item != '.gitkeep':
                # CHECK TO SEE IF ITEM WAS MODIFIED MORE THAN 5 MINS AGO.
                item_path = os.path.join(os.path.dirname(__file__), 'uploads', item)
                is_file_stale = self.__is_file_over_5_mins_old(item_path)
                if is_file_stale:
                    # DELETE IF UPLOADED/MODIFIED OVER 5 MINS AGO
                    os.remove(item_path)

    def __command_image(self):
        """For 2022 > sets, create onbase/control image asset dynamically

        Args:
          None

        Returns:
          PIL image object for Control/Onbase 
        """

        # BACKGROUND CONTAINER IMAGE
        img_type_suffix = 'Control' if self.is_pitcher else 'Onbase'
        background_img = Image.open(os.path.join(os.path.dirname(__file__), 'templates', f'{self.context_year}-{img_type_suffix}.png'))
        font_path = os.path.join(os.path.dirname(__file__), 'fonts', 'HelveticaNeueLtStd107ExtraBlack.otf')
        command = str(self.chart['command'])
        size = 155 if len(command) == 1 and not self.is_pitcher else 135
        font = ImageFont.truetype(font_path, size=size)

        # ADD TEXT
        fill_color = sc.TEAM_COLOR_PRIMARY[self.team]
        command_text_img = self.__text_image(
            text = command,
            size = (188,210),
            font = font,
            alignment = "center",
            fill = fill_color, # TODO: FILL WITH TEAM COLOR
            has_border=True,
            border_color=sc.COLOR_BLACK,
            border_size=3,
        )
        paste_location = (50,55) if self.is_pitcher else (0,28)
        background_img.paste(command_text_img, paste_location, command_text_img)

        # ADD "+" if pitcher
        if self.is_pitcher:
            font_plus = ImageFont.truetype(font_path, size=95)
            command_text_plus_img = self.__text_image(
                text = "+",
                size = (188,210),
                font = font_plus,
                alignment = "center",
                fill = fill_color, # TODO: FILL WITH TEAM COLOR
                has_border=True,
                border_color=sc.COLOR_BLACK,
                border_size=3,
            )
            background_img.paste(command_text_plus_img, (-15,60), command_text_plus_img)


        return background_img

    def __is_file_over_5_mins_old(self, path):
        """Checks modified date of file to see if it is older than 5 mins.
           Used for cleaning output directory and image uploads.

        Args:
          path: String path to file in os.

        Returns:
            True if file in path is older than 5 mins, false if not.
        """

        datetime_current = datetime.now()
        datetime_uploaded = datetime.fromtimestamp(os.path.getmtime(path))
        file_age_mins = (datetime_current - datetime_uploaded).total_seconds() / 60.0

        return file_age_mins >= 5.0

    def __color_overlay_to_img(self,img,color):
        """Adds mask to image with input color.

        Args:
          img: PIL image to apply color overlay to
          color: HEX color for overlay

        Returns:
            PIL image with color overlay
        """

        # Create colored image the same size and copy alpha channel across
        alpha = img.getchannel('A')
        colored_img = Image.new('RGBA', img.size, color=color)
        colored_img.putalpha(alpha) 

        return colored_img

# ------------------------------------------------------------------------
# IMAGE QUERIES

    def __query_google_drive_for_image_url(self, folder_id, substring_search, additional_substring_search_list=[], year=None):
        """Attempts to query google drive for a player image, if 
        it does not exist use siloutte background.

        Args:
          folder_id: Unique ID for folder in drive (found in URL)
          substring_search: string used to filter results 
          additional_substring_search_list: List of strings to filter down results in case of multiple results.
          year: Year(s) of card.

        Returns:
          List of dicts with file metadata
        """
        
        # GAIN ACCESS TO GOOGLE DRIVE
        SCOPES = ['https://www.googleapis.com/auth/drive']
        GOOGLE_CREDENTIALS_STR = os.getenv('GOOGLE_CREDENTIALS')
        if not GOOGLE_CREDENTIALS_STR:
            # IF NO CREDS, RETURN NONE
            return None
        # CREDS FILE FOUND, PROCEED
        GOOGLE_CREDENTIALS_JSON = json.loads(GOOGLE_CREDENTIALS_STR)
        creds = ServiceAccountCredentials.from_json_keyfile_dict(GOOGLE_CREDENTIALS_JSON, SCOPES)

        # BUILD THE SERVICE OBJECT.
        service = build('drive', 'v3', credentials=creds)

        # GET LIST OF FILE METADATA FROM CORRECT FOLDER
        query = f"parents = '{folder_id}'"
        files = service.files()
        response = files.list(q=query,pageSize=1000).execute()
        files_metadata = response.get('files')

        # LOOK FOR SUBSTRING IN FILE NAMES
        player_matched_image_files = []
        for img_file in files_metadata:
            file_name_key = 'name'
            if file_name_key in img_file.keys():
                # LOOK FOR SUBSTRING MATCH
                if substring_search in img_file[file_name_key]:
                    player_matched_image_files.append(img_file)

        # IF MULTIPLE IMAGES, LOOK INTO ADDITIONAL QUERY
        num_files = len(player_matched_image_files)
        if num_files == 0:
            return None
        elif num_files > 1:
            player_matched_image_files = sorted(player_matched_image_files, key = lambda i: len(i['name']), reverse=False)
            match_rates = {}
            for img_metadata in player_matched_image_files:
                img_name = img_metadata['name']
                img_id = img_metadata['id']
                match_rate = sum(val in img_name for val in additional_substring_search_list)

                # ADD DISTANCE FROM YEAR                
                year_from_img_name = img_name.split(" ")[0]
                is_img_multi_year = len(year_from_img_name) > 4
                if year_from_img_name == year:
                    # EXACT YEAR MATCH
                    match_rate += 1
                elif is_img_multi_year == False and self.is_multi_year == False:
                    year_img = float(year_from_img_name)
                    year_self = float(year)
                    pct_diff = 1 - (abs(year_img - year_self) / year_self)
                    match_rate += pct_diff
                
                # ADD MATCH RATE SCORE
                match_rates[img_id] = match_rate
            
            # GET BEST MATCH
            sorted_matches = sorted(match_rates.items(), key=operator.itemgetter(1), reverse=True)
            file_id = sorted_matches[0][0]
        else:
            file_id = player_matched_image_files[0]['id']
        
        # GET WEB CONTENT URL
        img_url = files.get(fileId=file_id, fields="webContentLink").execute()['webContentLink']

        return img_url<|MERGE_RESOLUTION|>--- conflicted
+++ resolved
@@ -28,15 +28,11 @@
 # ------------------------------------------------------------------------
 # INIT
 
-<<<<<<< HEAD
-    def __init__(self, name, year, stats, context, expansion='BS', style='', is_cooperstown=False, is_super_season=False, is_all_star_game=False, is_holiday=False, offset=0, player_image_url=None, player_image_path=None, card_img_output_folder_path='', set_number='001', test_numbers=None, run_stats=True, command_out_override=None, print_to_cli=False, show_player_card_image=False, is_running_in_flask=False):
-=======
     def __init__(self, name, year, stats, context, expansion='BS', is_cooperstown=False, is_super_season=False, is_all_star_game=False, is_holiday=False, offset=0, player_image_url=None, player_image_path=None, card_img_output_folder_path='', set_number='001', test_numbers=None, run_stats=True, command_out_override=None, print_to_cli=False, show_player_card_image=False, is_img_part_of_a_set=False, is_running_in_flask=False):
->>>>>>> 1d632bbc
         """Initializer for ShowdownPlayerCardGenerator Class"""
 
         # ASSIGNED ATTRIBUTES
-        self.version = "3.0"
+        self.version = "2.7"
         self.name = stats['name'] if 'name' in stats.keys() else name
         self.bref_id = stats['bref_id'] if 'bref_id' in stats.keys() else ''
         self.year = str(year).upper()
@@ -59,13 +55,8 @@
             self.year_list = [int(x.strip()) for x in years]
         else:
             self.year_list = [int(year)]
-        self.style = style
-        self.context = context if len(style) == 0 else f'{context}-{style}'
-        self.context_year = context[:5]
+        self.context = context
         self.expansion = expansion
-        self.is_expanded = self.context in sc.EXPANDED_SETS
-        self.is_classic = self.context in sc.CLASSIC_SETS
-        self.has_icons = self.context in sc.SETS_HAS_ICONS
         self.stats = stats
         # COMBINE BB AND HBP
         if 'HBP' in self.stats.keys():
@@ -179,6 +170,10 @@
         # INITIAL DICTS TO STORE POSITIONS AND DEFENSE
         positions_and_defense = {}
         positions_and_games_played = {}
+
+        # FLAG IF OF IS AVAILABLE BUT NOT CF (SHOHEI OHTANI 2021 CASE)
+        positions_list = [defensive_stats[f'Position{i}'] for i in range(1, num_positions+1)]
+        is_of_but_hasnt_played_cf = 'OF' in positions_list and 'CF' not in positions_list
 
         # POPULATE POSITION DICTS
         # PARSE POSITION NAME, GAMES, AND TZ RATING AND CONVERT TO IN-GAME
@@ -219,7 +214,7 @@
                         positions_and_defense[position] = 0
 
         # COMBINE ALIKE IN-GAME POSITIONS (LF/RF, OF, IF, ...)
-        final_positions_in_game, final_position_games_played = self.__combine_like_positions(positions_and_defense, positions_and_games_played)
+        final_positions_in_game, final_position_games_played = self.__combine_like_positions(positions_and_defense, positions_and_games_played,is_of_but_hasnt_played_cf=is_of_but_hasnt_played_cf)
 
         # LIMIT TO ONLY 2 POSITIONS. CHOOSE BASED ON # OF GAMES PLAYED.
         position_limit = 2
@@ -239,7 +234,7 @@
 
         return final_positions_in_game
 
-    def __combine_like_positions(self, positions_and_defense, positions_and_games_played):
+    def __combine_like_positions(self, positions_and_defense, positions_and_games_played, is_of_but_hasnt_played_cf=False):
         """Limit and combine positions (ex: combine LF and RF -> LF/RF)
 
         Args:
@@ -310,6 +305,13 @@
                 else:
                     positions_and_defense['LF/RF'] = lf_rf_defense
                     positions_and_games_played['LF/RF'] = positions_and_games_played['CF']
+        
+        # CHANGE OF TO LF/RF IF PLAYER HASNT PLAYED CF
+        if 'OF' in positions_set and is_of_but_hasnt_played_cf and 'OF' in positions_and_defense.keys():
+            positions_and_games_played['LF/RF'] = positions_and_games_played['OF']
+            positions_and_defense['LF/RF'] = positions_and_defense['OF']
+            del positions_and_defense['OF']
+            del positions_and_games_played['OF']
 
         return positions_and_defense, positions_and_games_played
 
@@ -331,22 +333,21 @@
         if position == 'P' and self.is_pitcher:
             # PITCHER IS EITHER STARTER, RELIEVER, OR CLOSER
             gsRatio = games_started / games_played
-            starter_threshold = 0.40
-            if gsRatio > starter_threshold or self.ip > 4:
+            if gsRatio > sc.STARTING_PITCHER_PCT_GAMES_STARTED or self.ip > 4:
                 # ASSIGN MINIMUM IP FOR STARTERS
                 self.ip = 4 if self.ip < 4 else self.ip
                 return 'STARTER'
-            if saves > 10:
+            if saves > sc.CLOSER_MIN_SAVES_REQUIRED:
                 return 'CLOSER'
             else:
                 return 'RELIEVER'
-        elif position_appearances < sc.NUMBER_OF_GAMES_DEFENSE or (self.is_multi_year and ( (position_appearances / games_played) < 0.25 )):
+        elif ( position_appearances < sc.NUMBER_OF_GAMES_DEFENSE and (position_appearances / games_played < sc.PCT_OF_GAMES_DEFENSE) ) or (self.is_multi_year and ( (position_appearances / games_played) < sc.PCT_OF_GAMES_DEFENSE_MULTI_YEAR )):
             # IF POSIITION DOES NOT MEET REQUIREMENT, RETURN NONE
             return None
         elif position == 'DH' and num_positions > 1:
             # PLAYER MAY HAVE PLAYED AT DH, BUT HAS OTHER POSITIONS, SO DH WONT BE LISTED
             return None
-        elif self.is_expanded and position == 'C':
+        elif int(self.context) > 2001 and position == 'C':
             # CHANGE CATCHER POSITION NAME DEPENDING ON CONTEXT YEAR
             return 'CA'
         else:
@@ -485,7 +486,7 @@
         """
 
         # ICONS ONLY APPLY TO 2003+
-        if self.has_icons:
+        if int(self.context) < 2003:
             return []
 
         awards_string = '' if awards is None else str(awards).upper()
@@ -519,10 +520,14 @@
         else:
             # HR, SB
             for stat in ['HR', 'SB']:
-                key = f"is_above_{stat.lower()}_threshold"
-                if key in self.stats.keys():
-                    if self.stats[key] == True:
-                        icons.append(stat)
+                is_eligible_for_icon = False
+                qualification_categories = [f"is_above_{stat.lower()}_threshold",f'is_{stat.lower()}_leader']
+                for category in qualification_categories:
+                    if category in self.stats.keys():
+                        if self.stats[category] == True:
+                            is_eligible_for_icon = True
+                if is_eligible_for_icon:
+                    icons.append(stat.upper())
 
         # ROOKIE ICON
         rookie_key = 'is_rookie'
@@ -851,8 +856,9 @@
             return remaining_slots, 0
 
         # Divide stolen bases per 400 PA by a scaler based on Onbase #
-        min_onbase = 4 if self.is_classic else 7
-        max_onbase = 12 if self.is_classic else 16
+        is_context_old_sets = int(self.context) < 2002
+        min_onbase = 4 if is_context_old_sets else 7
+        max_onbase = 12 if is_context_old_sets else 16
         ob_min_max_dict = {'min': min_onbase, 'max': max_onbase}
         min_denominator = sc.HITTER_SINGLE_PLUS_DENOMINATOR_RANGE[self.context]['min']
         max_denominator = sc.HITTER_SINGLE_PLUS_DENOMINATOR_RANGE[self.context]['max']
@@ -904,12 +910,13 @@
         categories = self.__chart_categories()
         current_chart_index = 1
         chart_ranges = {}
+        is_post_2001 = int(self.context) > 2001
         for category in categories:
             category_results = int(chart[category])
             range_end = current_chart_index + category_results - 1
 
             # HANDLE RANGES > 20
-            if self.is_expanded and range_end >= 20 and self.is_pitcher:
+            if is_post_2001 and range_end >= 20 and self.is_pitcher:
                 add_to_1b, num_of_results_2b = self.__calculate_ranges_over_20(dbl_per_400_pa, hr_per_400_pa)
                 # DEFINE OVER 20 RANGES
                 if category == '1b':
@@ -920,10 +927,10 @@
                     range_end = current_chart_index + category_results - 1
             
             # HANDLE ERRORS WITH SMALL SAMPLE SIZE 2000/2001 FOR SMALL ONBASE
-            if not self.is_expanded and range_end > 20:
+            if not is_post_2001 and range_end > 20:
                 range_end = 20
                 
-            if category.upper() == 'HR' and self.is_expanded:
+            if category.upper() == 'HR' and is_post_2001:
                 # ADD PLUS AFTER HR
                 range = '{}+'.format(str(current_chart_index))
             elif category_results == 0:
@@ -942,7 +949,7 @@
             chart_ranges['{} Range'.format(category)] = range
 
         # FILL IN ABOVE 20 RESULTS IF APPLICABLE
-        if self.is_expanded and int(chart['hr']) < 1 and not self.is_pitcher:
+        if self.context in ['2002','2003','2004','2005'] and int(chart['hr']) < 1 and not self.is_pitcher:
             chart_ranges = self.__hitter_chart_above_20(chart, chart_ranges, dbl_per_400_pa, trpl_per_400_pa, hr_per_400_pa)
 
         return chart_ranges
@@ -1350,7 +1357,6 @@
             defense_points = 0
             for position, fielding in positions_and_defense.items():
                 if position != 'DH':
-                    print(self.is_expanded)
                     percentile = fielding / sc.POSITION_DEFENSE_RANGE[self.context][position]
                     position_pts = percentile * sc.POINT_CATEGORY_WEIGHTS[self.context][player_category]['defense']
                     position_pts = position_pts * sc.POINTS_POSITIONAL_DEFENSE_MULTIPLIER[self.context][position]
@@ -1462,7 +1468,7 @@
         is_relief_pitcher = self.player_type() == 'relief_pitcher'
         reliever_normalizer = sc.POINTS_NORMALIZER_RELIEVER_MULTIPLIER[self.context] if is_relief_pitcher else 1.0
         median = 310 / reliever_normalizer
-        upper_limit = 800 if self.is_classic else 800
+        upper_limit = 800 if int(self.context) < 2002 else 800
         upper_limit = upper_limit / reliever_normalizer
 
         # CHECK FOR STARTER WITH LOW IP
@@ -1864,36 +1870,27 @@
 
         return accuracy_data
 
-    def __player_metadata_summary_text(self, is_horizontal=False, return_as_list=False):
+    def __player_metadata_summary_text(self, is_horizontal=False):
         """Creates a multi line string with all player metadata for card output.
 
         Args:
           is_horizontal: Optional boolean for horizontally formatted text (04/05)
-          return_as_list: Boolean for return type
-
-        Returns:
-          String/list of output text for player info + stats
+
+        Returns:
+          String of output text for player info + stats
         """
         positions_string = self.__position_and_defense_as_string(is_horizontal=is_horizontal)
 
-        ip = '{} IP'.format(self.ip) if self.context in ['2000','2001','2002','2003'] else 'IP {}'.format(self.ip)
-        speed = f'Speed {self.speed_letter} ({self.speed})' if int(self.context_year) < 2022 else f'SPD {self.speed}'
+        ip = '{} IP'.format(self.ip) if int(self.context) < 2004 else 'IP {}'.format(self.ip)
+        speed = 'Speed {} ({})'.format(self.speed_letter,self.speed)
         ip_or_speed = speed if not self.is_pitcher else ip
         if is_horizontal:
-            if return_as_list:
-                final_text = [
-                    f'{self.points} PT.',
-                    positions_string if self.is_pitcher else speed,
-                    self.hand,
-                    (ip if self.is_pitcher else positions_string),
-                ]
-            else:
-                final_text = '{points} PT.   {item2}   {hand}   {item4}'.format(
-                    points=self.points,
-                    item2=positions_string if self.is_pitcher else speed,
-                    hand=self.hand,
-                    item4=ip if self.is_pitcher else positions_string
-                )
+            final_text = '{points} PT.   {item2}   {hand}   {item4}'.format(
+                points=self.points,
+                item2=positions_string if self.is_pitcher else speed,
+                hand=self.hand,
+                item4=ip if self.is_pitcher else positions_string,
+            )
         else:
 
             final_text = """\
@@ -1907,8 +1904,7 @@
                 line3=ip_or_speed if self.is_pitcher else positions_string,
                 points=self.points
             )
-        if not return_as_list:
-            final_text = final_text.upper() if self.context in ['2002','2004','2005'] else final_text
+        final_text = final_text.upper() if self.context in ['2002','2004','2005'] else final_text
         return final_text
 
     def __position_and_defense_as_string(self, is_horizontal=False):
@@ -1971,8 +1967,8 @@
         # CREATE NAME TEXT
         name_text, color = self.__player_name_text_image()
         location_key = 'player_name_small' if len(self.name) > 18 else 'player_name'
-        name_paste_location = sc.IMAGE_LOCATIONS[location_key][str(self.context_year)]
-        if self.context_year in ['2000', '2001']:
+        name_paste_location = sc.IMAGE_LOCATIONS[location_key][str(self.context)]
+        if self.context in ['2000', '2001']:
             # ADD BACKGROUND BLUR EFFECT FOR 2001 CARDS
             name_text_blurred = name_text.filter(ImageFilter.BLUR)
             player_image.paste(sc.COLOR_BLACK, (name_paste_location[0] + 6, name_paste_location[1] + 6), name_text_blurred)
@@ -1984,28 +1980,22 @@
 
         # METADATA
         metadata_image, color = self.__metadata_image()
-        player_image.paste(color, sc.IMAGE_LOCATIONS['metadata'][str(self.context_year)], metadata_image)
+        player_image.paste(color, sc.IMAGE_LOCATIONS['metadata'][str(self.context)], metadata_image)
 
         # CHART
         chart_image, color = self.__chart_image()
-        if self.context_year in ['2000','2001']:
-            chart_cords = sc.IMAGE_LOCATIONS['chart']['{}{}'.format(self.context_year,'p' if self.is_pitcher else 'h')]
-        else:
-            chart_cords = sc.IMAGE_LOCATIONS['chart'][str(self.context_year)]
+        if self.context in ['2000','2001']:
+            chart_cords = sc.IMAGE_LOCATIONS['chart']['{}{}'.format(self.context,'p' if self.is_pitcher else 'h')]
+        else:
+            chart_cords = sc.IMAGE_LOCATIONS['chart'][str(self.context)]
         player_image.paste(color, chart_cords, chart_image)
-
-        # STYLE (IF APPLICABLE)
-        if self.style != '':
-            style_img_path = os.path.join(os.path.dirname(__file__), 'templates', f'{self.style.upper()}.png')
-            style_img = Image.open(style_img_path)
-            player_image.paste(style_img,sc.IMAGE_LOCATIONS['style'][self.context_year],style_img)
 
         # BOT VERSION
         version_image = self.__version_image()
-        player_image.paste("#b5b4b4", sc.IMAGE_LOCATIONS['version'][str(self.context_year)], version_image)
+        player_image.paste("#b5b4b4", sc.IMAGE_LOCATIONS['version'][str(self.context)], version_image)
         
         # ICONS
-        if self.is_expanded:
+        if int(self.context) > 2002:
             player_image = self.__add_icons_to_image(player_image)
 
         # SET
@@ -2015,8 +2005,8 @@
         # EXPANSION
         if self.expansion != 'BS':
             expansion_image = self.__expansion_image()
-            expansion_location = sc.IMAGE_LOCATIONS['expansion'][str(self.context_year)]
-            if self.context_year == '2002' and self.expansion == 'TD':
+            expansion_location = sc.IMAGE_LOCATIONS['expansion'][str(self.context)]
+            if self.context == '2002' and self.expansion == 'TD':
                 expansion_location = (expansion_location[0] + 20,expansion_location[1] - 17)
             player_image.paste(expansion_image, expansion_location, expansion_image)
 
@@ -2024,16 +2014,11 @@
         # CROP TO 63mmx88mm
         player_image = self.__center_crop(player_image,(1488,2079))
         player_image = self.__round_corners(player_image, 60)
-<<<<<<< HEAD
-        self.image_name = '{name}-{timestamp}.png'.format(name=self.name, timestamp=str(datetime.now()))
-        if self.context_year in ['2002','2004','2005','2022']:
-=======
         if self.is_img_part_of_a_set:
             self.image_name = f'{self.set_number} {self.name}.png'
         else:
             self.image_name = '{name}-{timestamp}.png'.format(name=self.name, timestamp=str(datetime.now()))
         if int(self.context) in [2002,2004,2005]:
->>>>>>> 1d632bbc
             # TODO: SOLVE HTML PNG ISSUES
             player_image = player_image.convert('RGB')
 
@@ -2059,7 +2044,7 @@
           PIL image object for the player background.
           Boolean for whether a background player image was applied
         """
-        default_image_path = os.path.join(os.path.dirname(__file__), 'templates', 'Default Background - {}.png'.format(self.context_year))
+        default_image_path = os.path.join(os.path.dirname(__file__), 'templates', 'Default Background - {}.png'.format(self.context))
         is_default_image = False
         if self.player_image_path:
             # LOAD IMAGE FROM UPLOAD
@@ -2111,7 +2096,7 @@
         """
         
         # GET TEAM BACKGROUND (00/01)
-        default_image_path = os.path.join(os.path.dirname(__file__), 'templates', 'Default Background - {}.png'.format(self.context_year))
+        default_image_path = os.path.join(os.path.dirname(__file__), 'templates', 'Default Background - {}.png'.format(self.context))
         if self.context in ['2000', '2001']:
             # TEAM BACKGROUNDS
             if self.is_cooperstown:
@@ -2120,7 +2105,7 @@
                 background_image_name = f"ASG-{self.year}"
             else:
                 background_image_name = f"{self.team}{self.__team_logo_historical_alternate_extension()}"
-            team_image_path = os.path.join(os.path.dirname(__file__), 'team_backgrounds', self.context_year, f"{background_image_name}.png")
+            team_image_path = os.path.join(os.path.dirname(__file__), 'team_backgrounds', self.context, f"{background_image_name}.png")
             try:
                 background_image = Image.open(team_image_path)
             except:
@@ -2149,7 +2134,7 @@
 
             try:
                 player_image_url = self.__query_google_drive_for_image_url(
-                                        folder_id = sc.G_DRIVE_PLAYER_IMAGE_FOLDERS[self.context_year],
+                                        folder_id = sc.G_DRIVE_PLAYER_IMAGE_FOLDERS[self.context],
                                         substring_search = self.bref_id,
                                         additional_substring_search_list = additional_substring_filters,
                                         year = self.year,
@@ -2250,20 +2235,19 @@
 
         # SETUP IMAGE METADATA
         logo_name = self.team
-        logo_size = sc.IMAGE_SIZES['team_logo'][str(self.context_year)]
-        logo_paste_coordinates = sc.IMAGE_LOCATIONS['team_logo'][str(self.context_year)]
-        is_04_05 = self.context in ['2004','2005']
+        logo_size = sc.IMAGE_SIZES['team_logo'][str(self.context)]
+        logo_paste_coordinates = sc.IMAGE_LOCATIONS['team_logo'][str(self.context)]
 
         if self.is_cooperstown or self.is_all_star_game:
             # OVERRIDE TEAM LOGO WITH EITHER CC OR ASG
             logo_name = 'CC' if self.is_cooperstown else f'ASG-{self.year}'
-            if is_04_05 and self.is_cooperstown:
+            if int(self.context) >= 2004 and self.is_cooperstown:
                 logo_size = (330,330)
                 logo_paste_coordinates = (logo_paste_coordinates[0] - 180,logo_paste_coordinates[1] - 120)
         try:
             # TRY TO LOAD TEAM LOGO FROM FOLDER. LOAD ALTERNATE LOGOS FOR 2004/2005
             historical_alternate_ext = self.__team_logo_historical_alternate_extension()
-            alternate_logo_ext = '-A' if is_04_05 and not self.is_all_star_game else ''
+            alternate_logo_ext = '-A' if int(self.context) >= 2004 and not self.is_all_star_game else ''
             team_logo = Image.open(os.path.join(os.path.dirname(__file__), 'team_logos', '{}{}{}.png'.format(logo_name,alternate_logo_ext,historical_alternate_ext))).convert("RGBA")
             team_logo = team_logo.resize(logo_size, Image.ANTIALIAS)
         except:
@@ -2275,10 +2259,10 @@
         # OVERRIDE IF SUPER SEASON
         if self.is_super_season:
             team_logo = self.__super_season_image()
-            logo_paste_coordinates = sc.IMAGE_LOCATIONS['super_season'][str(self.context_year)]
+            logo_paste_coordinates = sc.IMAGE_LOCATIONS['super_season'][str(self.context)]
 
         # ADD YEAR TEXT IF COOPERSTOWN
-        if self.is_cooperstown and is_04_05 and not self.is_all_star_game:
+        if self.is_cooperstown and int(self.context) >= 2004 and not self.is_all_star_game:
             cooperstown_logo = Image.new('RGBA', (logo_size[0] + 300, logo_size[1]))
             cooperstown_logo.paste(team_logo,(150,0),team_logo)
             year_font_path = os.path.join(os.path.dirname(__file__), 'fonts', 'BaskervilleBoldItalicBT.ttf')
@@ -2363,39 +2347,23 @@
           PIL image object for Player's template background.
         """
 
-        year = str(self.context_year)
+        year = str(self.context)
 
         # GET TEMPLATE FOR PLAYER TYPE (HITTER OR PITCHER)
         type = 'Pitcher' if self.is_pitcher else 'Hitter'
-        is_04_05 = self.context in ['2004','2005']
-        cc_extension = '-CC' if self.is_cooperstown and is_04_05 else ''
-        ss_extension = '-SS' if (self.is_super_season or self.is_holiday) and is_04_05 else ''
+        cc_extension = '-CC' if self.is_cooperstown and int(self.context) >= 2004 else ''
+        ss_extension = '-SS' if (self.is_super_season or self.is_holiday) and int(self.context) >= 2004 else ''
         type_template = '{context}-{type}{cc}{ss}.png'.format(context = year, type = type, cc = cc_extension, ss = ss_extension)
         template_image = Image.open(os.path.join(os.path.dirname(__file__), 'templates', type_template))
 
         # GET IMAGE WITH PLAYER COMMAND
-        paste_location = sc.IMAGE_LOCATIONS['command'][self.context_year]
-        if int(year) >= 2022:
-            # ADD TEXT + BACKGROUND AS IMAGE
-            command_image = self.__command_image()
-            if not self.is_pitcher:
-                paste_location = (paste_location[0] + 15, paste_location[1])
-
-            # ADD CHART ROUNDED RECT
-            container_img_black = Image.open(os.path.join(os.path.dirname(__file__), 'templates', f'{self.context_year}-ChartOutsContainer-{type}.png'))
-            container_img = self.__color_overlay_to_img(img=container_img_black,color=sc.TEAM_COLOR_PRIMARY[self.team])
-            text_img = Image.open(os.path.join(os.path.dirname(__file__), 'templates', f'{self.context_year}-ChartOutsText-{type}.png'))
-            template_image.paste(container_img, (0,0), container_img)
-            template_image.paste(text_img, (0,0), text_img)
-        else:
-            command_image_name = '{context}-{type}-{command}.png'.format(
-                context = year,
-                type = type,
-                command = str(self.chart['command'])
-            )
-            command_image = Image.open(os.path.join(os.path.dirname(__file__), 'templates', command_image_name))
-            
-        template_image.paste(command_image, paste_location, command_image)
+        command_image_name = '{context}-{type}-{command}.png'.format(
+            context = year,
+            type = type,
+            command = str(self.chart['command'])
+        )
+        command_image = Image.open(os.path.join(os.path.dirname(__file__), 'templates', command_image_name))
+        template_image.paste(command_image, (0,0), command_image)
 
         # HANDLE MULTI POSITION TEMPLATES FOR 00/01 POSITION PLAYERS
         if year in ['2000','2001'] and not self.is_pitcher:
@@ -2450,12 +2418,11 @@
 
         # PARSE NAME STRING
         first, last = self.name.upper().split(" ", 1)
-        name = self.name.upper() if self.context_year != '2001' else first
+        name = self.name.upper() if self.context != '2001' else first
         is_name_over_char_limit = len(name) > 18
 
         futura_black_path = os.path.join(os.path.dirname(__file__), 'fonts', 'Futura Black.ttf')
         helvetica_neue_lt_path = os.path.join(os.path.dirname(__file__), 'fonts', 'Helvetica-Neue-LT-Std-97-Black-Condensed-Oblique.ttf')
-        helvetica_neue_cond_black_path = os.path.join(os.path.dirname(__file__), 'fonts', 'HelveticaNeueLtStd107ExtraBlack.otf')
 
         # DEFAULT NAME ATTRIBUTES
         name_font_path = helvetica_neue_lt_path
@@ -2500,21 +2467,13 @@
             padding = 3
             has_border = True
             border_color = sc.COLOR_RED
-        else:
-            name_rotation = 0
-            name_alignment = "left"
-            name_size = 80 if is_name_over_char_limit else 96
-            name_color = sc.COLOR_WHITE
-            name_font_path = helvetica_neue_cond_black_path
-            padding = 3
-            has_border = False
 
         name_font = ImageFont.truetype(name_font_path, size=name_size)
 
         # CREATE TEXT IMAGE
         final_text = self.__text_image(
             text = name,
-            size = sc.IMAGE_SIZES['player_name'][self.context_year],
+            size = sc.IMAGE_SIZES['player_name'][self.context],
             font = name_font,
             fill = name_color,
             rotation = name_rotation,
@@ -2549,9 +2508,6 @@
             # DONT ASSIGN A COLOR TO TEXT AS 04/05 HAS MULTIPLE COLORS.
             # ASSIGN THE TEXT ITSELF AS THE COLOR OBJECT
             name_color = final_text
-        else:
-            # 2022 >=
-            name_color = sc.COLOR_BLACK
 
         return final_text, name_color
 
@@ -2568,10 +2524,12 @@
             - Hex Color of text as a String.
         """
 
+        year = int(self.context)
+
         # COLOR WILL BE RETURNED
         color = sc.COLOR_WHITE
 
-        if self.context_year in ['2000', '2001']:
+        if year in [2000,2001]:
             # 2000 & 2001
 
             metadata_image = Image.new('RGBA', (1500, 2100), 255)
@@ -2628,11 +2586,11 @@
             pts_x_pos = 969 if self.is_pitcher else 999
             metadata_image.paste(color, (pts_x_pos,pts_y_pos), pts_text)
 
-        elif self.context_year in ['2002', '2003']:
+        elif year in [2002,2003]:
             # 2002 & 2003
 
             color = sc.COLOR_BLACK if self.context == '2002' else sc.COLOR_WHITE
-            if self.context_year == '2002':
+            if year == 2002:
                 helvetica_neue_lt_path = os.path.join(os.path.dirname(__file__), 'fonts', 'Helvetica-Neue-LT-Std-97-Black-Condensed-Oblique.ttf')
                 metadata_font = ImageFont.truetype(helvetica_neue_lt_path, size=120)
             else:
@@ -2649,7 +2607,7 @@
                 spacing= 66 if self.context == '2003' else 57
             )
             metadata_image = metadata_text.resize((255,900), Image.ANTIALIAS)
-        elif self.context_year in ['2004', '2005']:
+        elif year in [2004,2005]:
             # 2004 & 2005
 
             metadata_font_path = os.path.join(os.path.dirname(__file__), 'fonts', 'Helvetica Neue 77 Bold Condensed.ttf')
@@ -2671,46 +2629,6 @@
             # DONT WANT TO RETURN A COLOR (BECAUSE IT'S MULTI-COLORED)
             # PASS THE IMAGE ITSELF AS THE COLOR
             color = metadata_image
-        else:
-            # 2022+
-            metadata_image = Image.new('RGBA', (1400, 200), 255)
-            metadata_font_path = os.path.join(os.path.dirname(__file__), 'fonts', 'HelveticaNeueCondensedBold.ttf')
-            metadata_font = ImageFont.truetype(metadata_font_path, size=170)
-            metadata_text_list = self.__player_metadata_summary_text(is_horizontal=True, return_as_list=True)
-            current_x_position = 0
-            for index, category in enumerate(metadata_text_list):
-                category_length = len(metadata_text_list)
-                is_last = (index + 1) == category_length
-                metadata_text = self.__text_image(
-                    text = category,
-                    size = (1500, 900),
-                    font = metadata_font,
-                    fill = sc.COLOR_WHITE,
-                    rotation = 0,
-                    alignment = "left",
-                    padding = 0,
-                )
-                metadata_text = metadata_text.resize((500,300), Image.ANTIALIAS)
-                metadata_image.paste(metadata_text, (int(current_x_position),0), metadata_text)
-                category_font_width = metadata_font.getsize(category)[0] / 3.0
-                current_x_position += category_font_width
-                if not is_last:
-                    # DIVIDER
-                    divider_text = self.__text_image(
-                        text = '|',
-                        size = (900, 900),
-                        font = metadata_font,
-                        fill = sc.COLOR_WHITE,
-                        rotation = 0,
-                        alignment = "left",
-                        padding = 0,
-                    )
-                    divider_text = divider_text.resize((300,300), Image.ANTIALIAS)
-                    metadata_image.paste((255,255,255,50), (int(current_x_position) + 30, 0), divider_text)
-                    current_x_position += 65
-                
-
-            color = sc.COLOR_BLACK
 
         return metadata_image, color
 
@@ -2728,51 +2646,45 @@
             - Hex Color of text as a String.
         """
 
-        is_horizontal = self.context_year in ['2004','2005','2022']
+        is_04_05 = self.context in ['2004','2005']
 
         # FONT
-        chart_font_file_name = 'Helvetica Neue 77 Bold Condensed.ttf' if is_horizontal else 'HelveticaNeueCondensedMedium.ttf'
+        chart_font_file_name = 'Helvetica Neue 77 Bold Condensed.ttf' if is_04_05 else 'HelveticaNeueCondensedMedium.ttf'
         chart_font_path = os.path.join(os.path.dirname(__file__), 'fonts', chart_font_file_name)
-        chart_text_size = int(sc.TEXT_SIZES['chart'][self.context_year])
+        chart_text_size = int(sc.TEXT_SIZES['chart'][self.context])
         chart_font = ImageFont.truetype(chart_font_path, size=chart_text_size)
 
         # CREATE CHART RANGES TEXT
         chart_string = ''
         # NEED IF 04/05
         chart_text = Image.new('RGBA',(6300,720))
-        chart_text_addition = -20 if int(self.context_year) >= 2022 else 0
-        chart_text_x = 150 + chart_text_addition if self.is_pitcher else 141
+        chart_text_x = 150 if self.is_pitcher else 141
         for category in self.__chart_categories():
-            is_out_category = category.lower() in ['pu','so','gb','fb']
             range = self.chart_ranges['{} Range'.format(category)]
             # 2004/2005 CHART IS HORIZONTAL. PASTE TEXT ONTO IMAGE INSTEAD OF STRING OBJECT.
-            if is_horizontal:
-                is_wotc = self.context_year in ['2004','2005']
+            if is_04_05:
                 range_text = self.__text_image(
                     text = range,
                     size = (450,450),
                     font = chart_font,
                     fill = sc.COLOR_WHITE,
                     alignment = "center",
-                    has_border = is_wotc,
+                    has_border = True,
                     border_color = sc.COLOR_BLACK,
                     border_size = 9
                 )
-                color_range = range_text if is_wotc or is_out_category else sc.COLOR_BLACK
-                chart_text.paste(color_range, (chart_text_x, 0), range_text)
-                pitcher_spacing = 531 if is_wotc else 510
-                hitter_spacing = 468 if is_wotc else 445
-                chart_text_x += pitcher_spacing if self.is_pitcher else hitter_spacing
+                chart_text.paste(range_text, (chart_text_x, 0), range_text)
+                chart_text_x += 531 if self.is_pitcher else 468
             else:
                 chart_string += '{}\n'.format(range)
 
         # CREATE FINAL CHART IMAGE
-        if is_horizontal:
+        if is_04_05:
             # COLOR IS TEXT ITSELF
             chart_text = chart_text.resize((2100,240), Image.ANTIALIAS)
             color = chart_text
         else:
-            spacing = int(sc.TEXT_SIZES['chart_spacing'][self.context_year])
+            spacing = int(sc.TEXT_SIZES['chart_spacing'][self.context])
             chart_text = self.__text_image(
                 text = chart_string,
                 size = (765, 3600),
@@ -2799,14 +2711,13 @@
 
         # FONT FOR SET
         helvetica_neue_cond_bold_path = os.path.join(os.path.dirname(__file__), 'fonts', 'Helvetica Neue 77 Bold Condensed.ttf')
-        base_font_size = 135 if int(self.context_year) < 2022 else 180
-        font_size = 100 if self.is_multi_year and self.context_year == '2003' else base_font_size
+        font_size = 100 if self.is_multi_year and self.context == '2003' else 135
         set_font = ImageFont.truetype(helvetica_neue_cond_bold_path, size=font_size)
 
         set_image = Image.new('RGBA', (1500, 2100), 255)
-        set_image_location = sc.IMAGE_LOCATIONS['set'][str(self.context_year)]
-
-        if self.context in ['2000', '2001']:
+        set_image_location = sc.IMAGE_LOCATIONS['set'][str(self.context)]
+
+        if int(self.context) <= 2002:
             # SET AND NUMBER IN SAME STRING
             set_text = self.__text_image(
                 text = self.set_number,
@@ -2819,10 +2730,9 @@
         else:
             # DIFFERENT STYLES BETWEEN NUMBER AND SET
             # CARD YEAR
-            year_suffix = "" if self.is_multi_year and self.context_year in ['2004', '2005'] else f"'{str(self.year)[2:4]}"
-            year_text = year_suffix if int(self.context_year) < 2022 else str(self.year)
+            year_suffix = "" if self.is_multi_year and int(self.context) > 2003 else f"'{str(self.year)[2:4]}"
             year_text = self.__text_image(
-                text = year_text,
+                text = year_suffix,
                 size = (450, 450),
                 font = set_font,
                 alignment = "left"
@@ -2838,8 +2748,8 @@
                 alignment = "center"
             )
             number_text = number_text.resize((150,120), Image.ANTIALIAS)
-            number_color = sc.COLOR_BLACK if self.context_year == '2003' else sc.COLOR_WHITE
-            set_image.paste(number_color, sc.IMAGE_LOCATIONS['number'][str(self.context_year)], number_text)
+            number_color = sc.COLOR_BLACK if self.context == '2003' else sc.COLOR_WHITE
+            set_image.paste(number_color, sc.IMAGE_LOCATIONS['number'][str(self.context)], number_text)
 
         return set_image
 
@@ -2853,7 +2763,7 @@
           PIL image object for card expansion logo.
         """ 
 
-        expansion_image = Image.open(os.path.join(os.path.dirname(__file__), 'templates', f'{self.context_year}-{self.expansion}.png'))
+        expansion_image = Image.open(os.path.join(os.path.dirname(__file__), 'templates', f'{self.context}-{self.expansion}.png'))
         return expansion_image
 
     def __version_image(self):
@@ -2866,7 +2776,7 @@
           PIL image object for version number
         """
         helvetica_neue_cond_bold_path = os.path.join(os.path.dirname(__file__), 'fonts', 'HelveticaNeueCondensedBold.ttf')
-        text_font = ImageFont.truetype(helvetica_neue_cond_bold_path, size=50 if self.context_year not in ['2004','2005'] else 35)
+        text_font = ImageFont.truetype(helvetica_neue_cond_bold_path, size=50 if self.context not in ['2004','2005'] else 35)
         # DATE NUMBER
         version_text = self.__text_image(
             text = f"v{self.version}",
@@ -2888,7 +2798,7 @@
           PIL image object for super season logo + text.
         """
 
-        is_04_05 = self.context in ['2004', '2005']
+        is_04_05 = int(self.context) >= 2004
 
         # BACKGROUND IMAGE LOGO
         super_season_image = Image.open(os.path.join(os.path.dirname(__file__), 'templates', '{}-Super Season.png'.format(self.context)))
@@ -2924,7 +2834,7 @@
             year_paste_coords = (126,110) if is_04_05 else (26,290)
         super_season_image.paste("#982319",year_paste_coords,year_text)
 
-        if self.context in ['2002', '2003','2004', '2005']:
+        if int(self.context) > 2001:
             # ACCOLADES
             accolades_list = sorted(self.__super_season_accolades(),key=len,reverse=True)
             x_position = 18 if is_04_05 else 9
@@ -3005,14 +2915,14 @@
           Updated PIL Image with icons for player.
         """
 
-        icon_positional_mapping = sc.ICON_LOCATIONS[self.context_year]
+        icon_positional_mapping = sc.ICON_LOCATIONS[self.context]
         # ITERATE THROUGH AND PASTE ICONS
         for index, icon in enumerate(self.icons[0:4]):
-            icon_image = Image.open(os.path.join(os.path.dirname(__file__), 'templates', '{}-{}.png'.format(self.context_year,icon)))
+            icon_image = Image.open(os.path.join(os.path.dirname(__file__), 'templates', '{}-{}.png'.format(self.context,icon)))
             position = icon_positional_mapping[index]
             # IN 2004/2005, ICON LOCATIONS DEPEND ON PLAYER POSITION LENGTH
             # EX: 'LF/RF' IS LONGER STRING THAN '3B'
-            if self.context_year in ['2004','2005']:
+            if int(self.context) >= 2004:
                 positions_list = self.positions_and_defense.keys()
                 offset = 0
                 if len(positions_list) > 1:
@@ -3121,57 +3031,6 @@
                     # DELETE IF UPLOADED/MODIFIED OVER 5 MINS AGO
                     os.remove(item_path)
 
-    def __command_image(self):
-        """For 2022 > sets, create onbase/control image asset dynamically
-
-        Args:
-          None
-
-        Returns:
-          PIL image object for Control/Onbase 
-        """
-
-        # BACKGROUND CONTAINER IMAGE
-        img_type_suffix = 'Control' if self.is_pitcher else 'Onbase'
-        background_img = Image.open(os.path.join(os.path.dirname(__file__), 'templates', f'{self.context_year}-{img_type_suffix}.png'))
-        font_path = os.path.join(os.path.dirname(__file__), 'fonts', 'HelveticaNeueLtStd107ExtraBlack.otf')
-        command = str(self.chart['command'])
-        size = 155 if len(command) == 1 and not self.is_pitcher else 135
-        font = ImageFont.truetype(font_path, size=size)
-
-        # ADD TEXT
-        fill_color = sc.TEAM_COLOR_PRIMARY[self.team]
-        command_text_img = self.__text_image(
-            text = command,
-            size = (188,210),
-            font = font,
-            alignment = "center",
-            fill = fill_color, # TODO: FILL WITH TEAM COLOR
-            has_border=True,
-            border_color=sc.COLOR_BLACK,
-            border_size=3,
-        )
-        paste_location = (50,55) if self.is_pitcher else (0,28)
-        background_img.paste(command_text_img, paste_location, command_text_img)
-
-        # ADD "+" if pitcher
-        if self.is_pitcher:
-            font_plus = ImageFont.truetype(font_path, size=95)
-            command_text_plus_img = self.__text_image(
-                text = "+",
-                size = (188,210),
-                font = font_plus,
-                alignment = "center",
-                fill = fill_color, # TODO: FILL WITH TEAM COLOR
-                has_border=True,
-                border_color=sc.COLOR_BLACK,
-                border_size=3,
-            )
-            background_img.paste(command_text_plus_img, (-15,60), command_text_plus_img)
-
-
-        return background_img
-
     def __is_file_over_5_mins_old(self, path):
         """Checks modified date of file to see if it is older than 5 mins.
            Used for cleaning output directory and image uploads.
@@ -3188,24 +3047,6 @@
         file_age_mins = (datetime_current - datetime_uploaded).total_seconds() / 60.0
 
         return file_age_mins >= 5.0
-
-    def __color_overlay_to_img(self,img,color):
-        """Adds mask to image with input color.
-
-        Args:
-          img: PIL image to apply color overlay to
-          color: HEX color for overlay
-
-        Returns:
-            PIL image with color overlay
-        """
-
-        # Create colored image the same size and copy alpha channel across
-        alpha = img.getchannel('A')
-        colored_img = Image.new('RGBA', img.size, color=color)
-        colored_img.putalpha(alpha) 
-
-        return colored_img
 
 # ------------------------------------------------------------------------
 # IMAGE QUERIES
